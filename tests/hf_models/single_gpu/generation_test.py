--- conflicted
+++ resolved
@@ -12,82 +12,7 @@
 class GenerationTest(TestCommons):
     @parameterized.expand(
         TestCommons.make_args_matrix(
-<<<<<<< HEAD
-            TestCommons.get_all_devices(),
-            ["mha", "mqa"],
-            ["learned_absolute"],
-            [torch.float32],
-            [True, False],
-        )
-    )
-    def test_generation_matches_bigcode(
-        self,
-        device: torch.device,
-        attention_head_type: str,
-        position_embedding_type: str,
-        torch_dtype: torch.dtype,
-        use_cache: bool,
-    ) -> None:
-        self.skip_test_if_device_unavailable(device)
-        self.skip_test_if_layernorm_kernel_unavailable(device, torch_dtype)
-
-        lm_engine_config = self.get_dense_test_config(attention_head_type, position_embedding_type)
-        lm_engine_config.use_cache = use_cache
-
-        lm_engine_model = AutoModelForCausalLM.from_config(lm_engine_config, torch_dtype=torch_dtype).to(device)
-        lm_engine_model.eval()
-
-        with tempfile.TemporaryDirectory() as tmpdir:
-            lm_engine_path = os.path.join(tmpdir, "lm_engine")
-            bigcode_path = os.path.join(tmpdir, "bigcode")
-
-            lm_engine_model.save_pretrained(lm_engine_path)
-            export_to_huggingface(lm_engine_path, bigcode_path, model_type="gpt_bigcode")
-
-            bigcode_model = AutoModelForCausalLM.from_pretrained(bigcode_path).to(device)
-            bigcode_model.eval()
-
-        input_ids, attention_mask, _ = self.get_dummy_inputs(device)
-
-        lm_engine_output = lm_engine_model.generate(
-            input_ids=input_ids,
-            attention_mask=attention_mask,
-            use_cache=use_cache,
-            return_dict_in_generate=True,
-            output_scores=True,
-        )
-        bigcode_output = bigcode_model.generate(
-            input_ids=input_ids,
-            attention_mask=attention_mask,
-            use_cache=use_cache,
-            return_dict_in_generate=True,
-            output_scores=True,
-        )
-
-        assert lm_engine_output.sequences.equal(bigcode_output.sequences)
-
-        for lm_engine_token_score, bigcode_token_score in zip(lm_engine_output.scores, bigcode_output.scores):
-            self.assert_equal_tensors(
-                lm_engine_token_score,
-                bigcode_token_score,
-                False,
-                rtol_float32=0,
-                atol_float32=3e-7,
-                rtol_float16=1e-2,
-                atol_float16=4e-4,
-                rtol_bfloat16=5e-3,
-                atol_bfloat16=5e-3,
-            )
-
-    @parameterized.expand(
-        TestCommons.make_args_matrix(
-            TestCommons.get_all_devices(),
-            TestCommons.get_attention_head_types(),
-            TestCommons.get_position_embedding_types(),
-            TestCommons.get_dtypes(),
-=======
             TestCommons.get_all_devices(), TestCommons.get_position_embedding_types(), TestCommons.get_dtypes()
->>>>>>> a57b136b
         )
     )
     def test_generation_works(self, device: torch.device, position_embedding_type: str, dtype: torch.dtype) -> None:
@@ -98,11 +23,7 @@
             self.get_dense_test_config(position_embedding_type),
             self.get_moe_test_config(position_embedding_type),
         ]:
-<<<<<<< HEAD
-            model = AutoModelForCausalLM.from_config(config, torch_dtype=torch_dtype).to(device)
-=======
             model = self.from_config(config, dtype=dtype).to(device)
->>>>>>> a57b136b
             model.eval()
 
             input_ids, attention_mask, _ = self.get_dummy_inputs(device)
