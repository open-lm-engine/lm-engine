--- conflicted
+++ resolved
@@ -27,11 +27,7 @@
 
         config = self.get_moe_test_config("rope", num_layers=1, add_bias=False)
 
-<<<<<<< HEAD
-        model = AutoModelForCausalLM.from_config(config, torch_dtype=torch_dtype).to(device)
-=======
-        model = self.from_config(config, dtype=dtype).to(device)
->>>>>>> a57b136b
+        model = AutoModelForCausalLM.from_config(config, dtype=dtype).to(device)
         model.eval()
 
         naive_output = model(input_ids=input_ids, attention_mask=attention_mask)
