import argparse
import os

import torch
import torch.distributed
from torch.distributed._tensor.api import DTensor

<<<<<<< HEAD
from dolomite_engine.hf_models import (
    AttentionHeadType,
    GPTDolomiteConfig,
    GPTDolomiteForCausalLM_TP,
    GPTEnsembleConfig,
    GPTEnsembleForCausalLM_TP,
    fix_unsharded_state_dict,
=======
from dolomite_engine.distributed import dtensor_to_tensor
from dolomite_engine.hf_models import (
    AttentionHeadType,
    GPTDolomiteConfig,
    MoEDolomiteConfig,
    fix_unsharded_state_dict,
    get_model_parallel_class,
>>>>>>> 2ec77092
    unshard_tensor_parallel_state_dicts,
)
from dolomite_engine.utils import ProcessGroupManager

from ...test_common import TestCommons


parser = argparse.ArgumentParser()
parser.add_argument("--attention-head-type", type=str)
parser.add_argument("--activation-function", type=str)
parser.add_argument("--model-type", type=str)
parser.add_argument("--tensor-parallel-word-embeddings", action="store_true")
parser.add_argument("--tmp-path", type=str)
parser.add_argument("--model-type", type=str)
args = parser.parse_args()


ProcessGroupManager(tensor_parallel_world_size=int(os.getenv("WORLD_SIZE")))

is_tp_first_rank = ProcessGroupManager.is_tensor_parallel_first_rank()

num_key_value_heads = None
if AttentionHeadType(args.attention_head_type) == AttentionHeadType.gqa:
    num_key_value_heads = 8

<<<<<<< HEAD
if args.model_type == "gpt_dolomite":
=======
kwargs = {}

if args.model_type == GPTDolomiteConfig.model_type:
>>>>>>> 2ec77092
    config = GPTDolomiteConfig(
        attention_head_type=args.attention_head_type,
        n_layer=1,
        position_embedding_type="learned_absolute",
        num_key_value_heads=num_key_value_heads,
        add_bias=False,
        n_embd=128,
        n_head=16,
<<<<<<< HEAD
    )
elif args.model_type == "gpt_ensemble":
    config = GPTEnsembleConfig(
=======
        activation_function=args.activation_function,
    )
elif args.model_type == MoEDolomiteConfig.model_type:
    config = MoEDolomiteConfig(
>>>>>>> 2ec77092
        attention_head_type=args.attention_head_type,
        n_layer=1,
        position_embedding_type="learned_absolute",
        num_key_value_heads=num_key_value_heads,
<<<<<<< HEAD
        normalization_function="rmsnorm",
        resid_pdrop=0,
        add_bias=False,
        n_embd=128,
        n_head=16,
        pretraining_tensor_parallel_size=8,
    )

if tp_rank == 0:
=======
        add_bias=False,
        n_embd=128,
        n_head=16,
        activation_function=args.activation_function,
    )
    kwargs["moe_implementation"] = "scattermoe"


if is_tp_first_rank:
>>>>>>> 2ec77092
    model = TestCommons.from_config(None, config)
    model.save_pretrained(args.tmp_path, safe_serialization=True)

torch.distributed.barrier()

<<<<<<< HEAD
if args.model_type == "gpt_dolomite":
    model_tp = GPTDolomiteForCausalLM_TP.from_pretrained(
        args.tmp_path, tensor_parallel_word_embeddings=args.tensor_parallel_word_embeddings
    )
else:
    model_tp = GPTEnsembleForCausalLM_TP.from_pretrained(
        args.tmp_path, tensor_parallel_word_embeddings=args.tensor_parallel_word_embeddings
    )
=======
model_tp = get_model_parallel_class(args.model_type).from_pretrained(
    args.tmp_path, tensor_parallel_word_embeddings=args.tensor_parallel_word_embeddings, **kwargs
)
>>>>>>> 2ec77092

tp_state_dict = model_tp.state_dict()


def run_check(fix: bool):
    cpu_state_dict = {key: value.to("cpu") for key, value in tp_state_dict.items()}

    if fix:
        tp_state_dict_unsharded = {
            key: value.full_tensor() if isinstance(value, DTensor) else value for key, value in cpu_state_dict.items()
        }
        tp_state_dict_unsharded = fix_unsharded_state_dict(
            config, tp_state_dict_unsharded, ProcessGroupManager.get_tensor_parallel_world_size()
        )
    else:
<<<<<<< HEAD
        cpu_state_dict = {
            key: value.to_local() if isinstance(value, DTensor) else value for key, value in cpu_state_dict.items()
        }
=======
        cpu_state_dict = {key: dtensor_to_tensor(value) for key, value in cpu_state_dict.items()}
>>>>>>> 2ec77092
        torch.save(
            cpu_state_dict, os.path.join(args.tmp_path, f"tp-{ProcessGroupManager.get_tensor_parallel_rank()}.pt")
        )
        del cpu_state_dict

        torch.distributed.barrier()

        tensor_parallel_state_dicts = [
            torch.load(os.path.join(args.tmp_path, f"tp-{i}.pt"))
            for i in range(ProcessGroupManager.get_tensor_parallel_world_size())
        ]

        tp_state_dict_unsharded = unshard_tensor_parallel_state_dicts(
            config,
            tensor_parallel_state_dicts=tensor_parallel_state_dicts,
            tensor_parallel_word_embeddings=args.tensor_parallel_word_embeddings,
        )

    torch.distributed.barrier()

<<<<<<< HEAD
    if tp_rank == 0:
=======
    if is_tp_first_rank:
>>>>>>> 2ec77092
        original_state_dict = model.state_dict()

        assert tp_state_dict_unsharded.keys() == original_state_dict.keys()
        for key in original_state_dict:
            assert original_state_dict[key].equal(tp_state_dict_unsharded[key])

<<<<<<< HEAD

if args.model_type == "gpt_dolomite":
    run_check(True)

=======

run_check(True)
>>>>>>> 2ec77092
run_check(False)

ProcessGroupManager.destroy_process_groups()<|MERGE_RESOLUTION|>--- conflicted
+++ resolved
@@ -5,23 +5,16 @@
 import torch.distributed
 from torch.distributed._tensor.api import DTensor
 
-<<<<<<< HEAD
 from dolomite_engine.hf_models import (
     AttentionHeadType,
     GPTDolomiteConfig,
     GPTDolomiteForCausalLM_TP,
     GPTEnsembleConfig,
     GPTEnsembleForCausalLM_TP,
-    fix_unsharded_state_dict,
-=======
-from dolomite_engine.distributed import dtensor_to_tensor
-from dolomite_engine.hf_models import (
-    AttentionHeadType,
-    GPTDolomiteConfig,
     MoEDolomiteConfig,
+    dtensor_to_tensor,
     fix_unsharded_state_dict,
     get_model_parallel_class,
->>>>>>> 2ec77092
     unshard_tensor_parallel_state_dicts,
 )
 from dolomite_engine.utils import ProcessGroupManager
@@ -47,13 +40,9 @@
 if AttentionHeadType(args.attention_head_type) == AttentionHeadType.gqa:
     num_key_value_heads = 8
 
-<<<<<<< HEAD
-if args.model_type == "gpt_dolomite":
-=======
 kwargs = {}
 
 if args.model_type == GPTDolomiteConfig.model_type:
->>>>>>> 2ec77092
     config = GPTDolomiteConfig(
         attention_head_type=args.attention_head_type,
         n_layer=1,
@@ -62,31 +51,14 @@
         add_bias=False,
         n_embd=128,
         n_head=16,
-<<<<<<< HEAD
-    )
-elif args.model_type == "gpt_ensemble":
-    config = GPTEnsembleConfig(
-=======
         activation_function=args.activation_function,
     )
 elif args.model_type == MoEDolomiteConfig.model_type:
     config = MoEDolomiteConfig(
->>>>>>> 2ec77092
         attention_head_type=args.attention_head_type,
         n_layer=1,
         position_embedding_type="learned_absolute",
         num_key_value_heads=num_key_value_heads,
-<<<<<<< HEAD
-        normalization_function="rmsnorm",
-        resid_pdrop=0,
-        add_bias=False,
-        n_embd=128,
-        n_head=16,
-        pretraining_tensor_parallel_size=8,
-    )
-
-if tp_rank == 0:
-=======
         add_bias=False,
         n_embd=128,
         n_head=16,
@@ -96,26 +68,14 @@
 
 
 if is_tp_first_rank:
->>>>>>> 2ec77092
     model = TestCommons.from_config(None, config)
     model.save_pretrained(args.tmp_path, safe_serialization=True)
 
 torch.distributed.barrier()
 
-<<<<<<< HEAD
-if args.model_type == "gpt_dolomite":
-    model_tp = GPTDolomiteForCausalLM_TP.from_pretrained(
-        args.tmp_path, tensor_parallel_word_embeddings=args.tensor_parallel_word_embeddings
-    )
-else:
-    model_tp = GPTEnsembleForCausalLM_TP.from_pretrained(
-        args.tmp_path, tensor_parallel_word_embeddings=args.tensor_parallel_word_embeddings
-    )
-=======
 model_tp = get_model_parallel_class(args.model_type).from_pretrained(
     args.tmp_path, tensor_parallel_word_embeddings=args.tensor_parallel_word_embeddings, **kwargs
 )
->>>>>>> 2ec77092
 
 tp_state_dict = model_tp.state_dict()
 
@@ -131,13 +91,7 @@
             config, tp_state_dict_unsharded, ProcessGroupManager.get_tensor_parallel_world_size()
         )
     else:
-<<<<<<< HEAD
-        cpu_state_dict = {
-            key: value.to_local() if isinstance(value, DTensor) else value for key, value in cpu_state_dict.items()
-        }
-=======
         cpu_state_dict = {key: dtensor_to_tensor(value) for key, value in cpu_state_dict.items()}
->>>>>>> 2ec77092
         torch.save(
             cpu_state_dict, os.path.join(args.tmp_path, f"tp-{ProcessGroupManager.get_tensor_parallel_rank()}.pt")
         )
@@ -158,26 +112,15 @@
 
     torch.distributed.barrier()
 
-<<<<<<< HEAD
-    if tp_rank == 0:
-=======
     if is_tp_first_rank:
->>>>>>> 2ec77092
         original_state_dict = model.state_dict()
 
         assert tp_state_dict_unsharded.keys() == original_state_dict.keys()
         for key in original_state_dict:
             assert original_state_dict[key].equal(tp_state_dict_unsharded[key])
 
-<<<<<<< HEAD
-
-if args.model_type == "gpt_dolomite":
-    run_check(True)
-
-=======
 
 run_check(True)
->>>>>>> 2ec77092
 run_check(False)
 
 ProcessGroupManager.destroy_process_groups()