--- conflicted
+++ resolved
@@ -13,20 +13,6 @@
 class GPTDolomiteTP_Test(TestCommons):
     @parameterized.expand(
         TestCommons.make_args_matrix(
-<<<<<<< HEAD
-            ["gpt_dolomite"], TestCommons.get_attention_head_types(), ["gelu", "geglu"], [False, True]
-        )
-        + TestCommons.make_args_matrix(
-            ["gpt_ensemble"], [AttentionHeadType.mha, AttentionHeadType.gqa], ["gelu", "geglu"], [False, True]
-        )
-    )
-    def test_gpt_dolomite_tp_unsharding(
-        self,
-        model_type: str,
-        attention_head_type: AttentionHeadType,
-        activation_function: str,
-        tensor_parallel_word_embeddings: bool,
-=======
             TestCommons.get_attention_head_types(),
             ["gelu", "geglu"],
             [False, True],
@@ -46,7 +32,6 @@
         activation_function: str,
         tensor_parallel_word_embeddings: bool,
         model_type: str,
->>>>>>> 2ec77092
     ) -> None:
         self.skip_test_if_device_unavailable(torch.device("cuda"))
 
