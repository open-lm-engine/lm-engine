import argparse
import os

import torch
import torch.distributed
from transformers import set_seed

from dolomite_engine.enums import Kernel
from dolomite_engine.hf_models import (
    AttentionHeadType,
    DesyncResidualConfig,
    GPTDolomiteConfig,
    LadderResidualConfig,
    get_model_parallel_class,
)
from dolomite_engine.kernels import enable_kernels
from dolomite_engine.utils import ProcessGroupManager, SafeTensorsWeightsManager, string_to_torch_dtype

from ...test_common import TestCommons


parser = argparse.ArgumentParser()
parser.add_argument("--attention-head-type", type=str)
parser.add_argument("--position-embedding-type", type=str)
parser.add_argument("--attention-implementation", type=str)
parser.add_argument("--torch-dtype", type=str)
parser.add_argument("--tmp-path", type=str)
parser.add_argument("--use-padding-free-transformer", action="store_true")
parser.add_argument("--sequence-parallel", action="store_true")
parser.add_argument("--model-type", type=str)
args = parser.parse_args()

set_seed(42)

ProcessGroupManager(tensor_parallel_world_size=int(os.getenv("WORLD_SIZE")))

torch_dtype = string_to_torch_dtype(args.torch_dtype)

num_key_value_heads = None
if AttentionHeadType(args.attention_head_type) == AttentionHeadType.gqa:
    num_key_value_heads = 8

if args.model_type == "gpt_dolomite":
    config = GPTDolomiteConfig(
        num_layers=2,
        position_embedding_type=args.position_embedding_type,
        hidden_size=128,
        num_attention_heads=16,
        sequence_mixer_blocks=[
            {
                "sequence_mixer_type": "softmax_attention",
                "add_bias": False,
                "num_key_value_heads": num_key_value_heads,
                "attention_head_type": args.attention_head_type,
            },
            {
                "sequence_mixer_type": "softmax_attention",
                "add_bias": False,
                "num_key_value_heads": num_key_value_heads,
                "attention_head_type": args.attention_head_type,
            },
        ],
        mlp_blocks=[
            {"mlp_block_type": "MLP", "add_bias": False},
            {"mlp_block_type": "MoE", "add_bias": False},
        ],
    )
<<<<<<< HEAD
elif args.model_type == "desync_residual":
    config = DesyncResidualConfig(
        num_layers=4,
        position_embedding_type="learned_absolute",
        hidden_size=128,
        num_attention_heads=16,
        normalization_function="rmsnorm",
        pretraining_tensor_parallel_size=ProcessGroupManager.get_tensor_parallel_world_size(),
        sequence_mixer_blocks=[
            {
                "sequence_mixer_type": "softmax_attention",
                "add_bias": False,
                "num_key_value_heads": num_key_value_heads,
                "attention_head_type": args.attention_head_type,
            },
            {
                "sequence_mixer_type": "softmax_attention",
                "add_bias": False,
                "num_key_value_heads": num_key_value_heads,
                "attention_head_type": args.attention_head_type,
            },
            {
                "sequence_mixer_type": "softmax_attention",
                "add_bias": False,
                "num_key_value_heads": num_key_value_heads,
                "attention_head_type": args.attention_head_type,
            },
            {
                "sequence_mixer_type": "softmax_attention",
                "add_bias": False,
                "num_key_value_heads": num_key_value_heads,
                "attention_head_type": args.attention_head_type,
            },
        ],
        mlp_blocks=[
            {"mlp_block_type": "MLP", "add_bias": False},
            {"mlp_block_type": "MoE", "add_bias": False},
            {"mlp_block_type": "MLP", "add_bias": False},
            {"mlp_block_type": "MoE", "add_bias": False},
        ],
        reduce_pattern=[
            {"attention": False, "mlp": False},
            {"attention": False, "mlp": True},
            {"attention": False, "mlp": False},
            {"attention": False, "mlp": True},
        ],
    )
=======
    enable_kernels([Kernel.scattermoe]).__enter__()
>>>>>>> 5ef32dbc
elif args.model_type == "ladder_residual":
    config = LadderResidualConfig(
        num_layers=2,
        position_embedding_type=args.position_embedding_type,
        hidden_size=128,
        num_attention_heads=16,
        sequence_mixer_blocks=[
            {
                "sequence_mixer_type": "softmax_attention",
                "add_bias": False,
                "num_key_value_heads": num_key_value_heads,
                "attention_head_type": args.attention_head_type,
            },
            {
                "sequence_mixer_type": "softmax_attention",
                "add_bias": False,
                "num_key_value_heads": num_key_value_heads,
                "attention_head_type": args.attention_head_type,
            },
        ],
        mlp_blocks=[
            {"mlp_block_type": "MLP", "add_bias": False},
            {"mlp_block_type": "MoE", "add_bias": False},
        ],
    )

enable_kernels([Kernel.scattermoe]).__enter__()

if torch.distributed.get_rank() == 0:
    with torch.device("meta"):
        model = TestCommons.from_config(None, config, attn_implementation=args.attention_implementation)

    model = model.to_empty(device=torch.cuda.current_device())
    for _, param in model.named_parameters():
        param.data.normal_(0, 0.0125)

    model.eval()

    model.save_pretrained(args.tmp_path, safe_serialization=True)
    model = model.to(torch_dtype)

torch.distributed.barrier()

# use dummy tensors to avoid initializing model here
with torch.device("meta"):
    # try sharding vocab matrices if really struggling for memory

    model_tp = get_model_parallel_class(config.model_type)._from_config(
        config,
        attn_implementation=args.attention_implementation,
        use_padding_free_transformer=args.use_padding_free_transformer,
        sequence_parallel=args.sequence_parallel,
    )

# copy to device without copying storage
model_tp = model_tp.to_empty(device=torch.cuda.current_device())

# load weights into tensor parallel model using SafeTensorsWeightsManager class
# this avoids loading multiple copies of the parameters in CPU memory
model_tp.load_from_safetensors_weights_manager(SafeTensorsWeightsManager(args.tmp_path))

# set model to eval mode
model_tp = model_tp.to(torch_dtype)
model_tp.eval()

set_seed(42)

batch_size = 4
sequence_length = 512

input_ids = torch.randint(
    0, 50255, (batch_size, sequence_length), device=torch.cuda.current_device(), requires_grad=False
)
labels = torch.randint(
    0, 50255, (batch_size, sequence_length), device=torch.cuda.current_device(), requires_grad=False
)

if args.use_padding_free_transformer:
    cu_seqlens = torch.arange(
        0, input_ids.numel() + 1, sequence_length, dtype=torch.int32, device=torch.cuda.current_device()
    )
    max_seqlen = torch.tensor(sequence_length, device=torch.cuda.current_device())
    position_ids = torch.arange(0, sequence_length, 1, device=torch.cuda.current_device()).repeat(batch_size)

    output_tp = model_tp(
        input_ids=input_ids.view(-1),
        labels=labels.view(-1),
        cu_seqlens=cu_seqlens,
        max_seqlen=max_seqlen,
        position_ids=position_ids,
    )
else:
    output_tp = model_tp(input_ids=input_ids, labels=labels)

loss_tp = output_tp.loss
logits_tp = output_tp.logits[..., : config.vocab_size]

if torch.distributed.get_rank() == 0:
    # loss computation hangs if we don't use dummy tensor parallel world size
    with ProcessGroupManager.set_dummy_tensor_parallel_world_size(1):
        output = model(input_ids=input_ids, labels=labels)

    loss = output.loss
    logits = output.logits

    if args.use_padding_free_transformer:
        logits_tp = logits_tp.reshape(batch_size, sequence_length, -1)

    error = (logits - logits_tp).abs().max()
    assert error < 5e-4, f"logits don't match for normal and tensor parallel model, error is ({error})"

    error = (loss - loss_tp).abs().max()
    assert error < 1e-3, f"losses don't match for normal and tensor parallel model, error is ({error})"<|MERGE_RESOLUTION|>--- conflicted
+++ resolved
@@ -65,57 +65,6 @@
             {"mlp_block_type": "MoE", "add_bias": False},
         ],
     )
-<<<<<<< HEAD
-elif args.model_type == "desync_residual":
-    config = DesyncResidualConfig(
-        num_layers=4,
-        position_embedding_type="learned_absolute",
-        hidden_size=128,
-        num_attention_heads=16,
-        normalization_function="rmsnorm",
-        pretraining_tensor_parallel_size=ProcessGroupManager.get_tensor_parallel_world_size(),
-        sequence_mixer_blocks=[
-            {
-                "sequence_mixer_type": "softmax_attention",
-                "add_bias": False,
-                "num_key_value_heads": num_key_value_heads,
-                "attention_head_type": args.attention_head_type,
-            },
-            {
-                "sequence_mixer_type": "softmax_attention",
-                "add_bias": False,
-                "num_key_value_heads": num_key_value_heads,
-                "attention_head_type": args.attention_head_type,
-            },
-            {
-                "sequence_mixer_type": "softmax_attention",
-                "add_bias": False,
-                "num_key_value_heads": num_key_value_heads,
-                "attention_head_type": args.attention_head_type,
-            },
-            {
-                "sequence_mixer_type": "softmax_attention",
-                "add_bias": False,
-                "num_key_value_heads": num_key_value_heads,
-                "attention_head_type": args.attention_head_type,
-            },
-        ],
-        mlp_blocks=[
-            {"mlp_block_type": "MLP", "add_bias": False},
-            {"mlp_block_type": "MoE", "add_bias": False},
-            {"mlp_block_type": "MLP", "add_bias": False},
-            {"mlp_block_type": "MoE", "add_bias": False},
-        ],
-        reduce_pattern=[
-            {"attention": False, "mlp": False},
-            {"attention": False, "mlp": True},
-            {"attention": False, "mlp": False},
-            {"attention": False, "mlp": True},
-        ],
-    )
-=======
-    enable_kernels([Kernel.scattermoe]).__enter__()
->>>>>>> 5ef32dbc
 elif args.model_type == "ladder_residual":
     config = LadderResidualConfig(
         num_layers=2,
