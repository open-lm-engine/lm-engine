# **************************************************
# Copyright (c) 2025, Mayank Mishra
# **************************************************

import json
import os
import tempfile

import torch
from torch.testing import assert_close
from transformers import AutoModelForCausalLM

from lm_engine import SafeTensorsWeightsManager
from lm_engine.hf_models import CommonConfig, GPTBaseConfig, export_to_huggingface, import_from_huggingface

from ..test_common import BaseTestCommons


class TestCommons(BaseTestCommons):
    @staticmethod
    def get_attention_implementations() -> list[str]:
        return ["sdpa", "flash_attention_2"]

    @staticmethod
    def get_position_embedding_types() -> list[str]:
        return ["learned_absolute", "rope"]

    def skip_test_if_layernorm_kernel_unavailable(self, device: torch.device, dtype: torch.dtype) -> None:
        # convert to str
        if isinstance(device, torch.device):
            device = device.type

        if device == "cpu" and dtype == torch.float16:
            self.skipTest("LayerNormKernelImpl not implemented for Half")

    @staticmethod
    def get_dense_test_config(
        position_embedding_type: str,
        num_layers: int = 8,
        add_bias: bool = True,
        activation_function: str = "gelu_pytorch_tanh",
        normalization_function: str = "layernorm",
        m_emb: float = None,
        m_width: float = None,
        m_residual: float = None,
        attention_multiplier: float = None,
        num_attention_heads: int = 4,
    ) -> GPTBaseConfig:
        num_key_value_heads = 2

        return GPTBaseConfig(
            vocab_size=2048,
            max_position_embeddings=1024,
            hidden_size=32,
            num_layers=num_layers,
            position_embedding_type=position_embedding_type,
            normalization_function=normalization_function,
            tie_word_embeddings=False,
            bos_token_id=0,
            eos_token_id=1,
            pad_token_id=2,
            m_emb=m_emb,
            m_width=m_width,
            m_residual=m_residual,
            sequence_mixer_blocks=[
                {
                    "sequence_mixer_type": "softmax_attention",
                    "add_bias": add_bias,
                    "num_attention_heads": num_attention_heads,
                    "num_key_value_heads": num_key_value_heads,
                    "attention_multiplier": attention_multiplier,
                }
                for _ in range(num_layers)
            ],
            mlp_blocks=[
                {"mlp_type": "MLP", "activation_function": activation_function, "add_bias": add_bias}
                for _ in range(num_layers)
            ],
        )

    @staticmethod
    def get_moe_test_config(
        position_embedding_type: str,
        num_layers: int = 8,
        num_experts: int = 8,
        num_experts_per_tok: int = 8,
        add_bias: bool = True,
        shared_n_inner: int | None = None,
        activation_function: str = "gelu_pytorch_tanh",
        normalization_function: str = "layernorm",
        m_emb: float = None,
        m_width: float = None,
        m_residual: float = None,
        attention_multiplier: float = None,
        num_attention_heads: int = 4,
    ) -> GPTBaseConfig:
        num_key_value_heads = 2

        return GPTBaseConfig(
            vocab_size=2048,
            max_position_embeddings=1024,
            hidden_size=32,
            num_layers=num_layers,
            position_embedding_type=position_embedding_type,
            normalization_function=normalization_function,
            tie_word_embeddings=False,
            bos_token_id=0,
            eos_token_id=1,
            pad_token_id=2,
            m_emb=m_emb,
            m_width=m_width,
            m_residual=m_residual,
            sequence_mixer_blocks=[
                {
                    "sequence_mixer_type": "softmax_attention",
                    "add_bias": add_bias,
                    "num_attention_heads": num_attention_heads,
                    "num_key_value_heads": num_key_value_heads,
                    "attention_multiplier": attention_multiplier,
                }
                for _ in range(num_layers)
            ],
            mlp_blocks=[
                {
                    "mlp_type": "MoE",
                    "num_experts": num_experts,
                    "num_experts_per_tok": num_experts_per_tok,
                    "activation_function": activation_function,
                    "add_bias": add_bias,
                    "shared_intermediate_size": None if shared_n_inner is None else shared_n_inner,
                }
                for _ in range(num_layers)
            ],
        )

    def get_dummy_inputs(self, device: torch.device, return_list: bool = False) -> tuple[torch.Tensor | list[int]]:
        if return_list:
            # needed for flash attention
            input_ids = [list(range(5, 15)), list(range(10, 15))]
            attention_mask = None
            labels = [[-100] * 6 + list(range(11, 15)), [-100] * 2 + list(range(12, 15))]
        else:
            input_ids = torch.tensor([list(range(5, 15)), [0] * 5 + list(range(10, 15))], device=device)
            attention_mask = torch.tensor([[1] * 10, [0] * 5 + [1] * 5], device=device)
            labels = torch.tensor([[-100] * 6 + list(range(11, 15)), [-100] * 7 + list(range(12, 15))], device=device)

        return input_ids, attention_mask, labels

    def model_conversion_test(
        self,
        lm_engine_config: CommonConfig,
        model_type: str,
        device: torch.device,
        exact_match: bool = True,
        compare_loss: bool = True,
        logits_rtol_float32: float = 0,
        logits_atol_float32: float = 3e-7,
        logits_rtol_float16: float = 0,
        logits_atol_float16: float = 3e-7,
        logits_rtol_bfloat16: float = 0,
        logits_atol_bfloat16: float = 3e-7,
        loss_rtol_float32: float = 0,
        loss_atol_float32: float = 1e-5,
        loss_rtol_float16: float = 0,
        loss_atol_float16: float = 1e-5,
        loss_rtol_bfloat16: float = 0,
        loss_atol_bfloat16: float = 1e-5,
    ) -> None:
        self.skip_test_if_device_unavailable(device)

        lm_engine_model = AutoModelForCausalLM.from_config(lm_engine_config).to(device)
        lm_engine_model.eval()

        with tempfile.TemporaryDirectory() as tmp_path:
            save_path = os.path.join(tmp_path, "save")
            export_path = os.path.join(tmp_path, "export")
            import_path = os.path.join(tmp_path, "import")

            lm_engine_model.save_pretrained(save_path, safe_serialization=True)

            export_to_huggingface(save_path, export_path, model_type=model_type)
            import_from_huggingface(export_path, import_path)

            assert self.compare_saved_models(save_path, import_path)

            hf_model = AutoModelForCausalLM.from_pretrained(export_path).to(device)
            hf_model.eval()

        input_ids, attention_mask, labels = self.get_dummy_inputs(device)

        hf_output = hf_model(input_ids=input_ids, attention_mask=attention_mask, labels=labels, return_dict=True)
        hf_logits = hf_output.logits
        hf_loss = hf_output.loss

        lm_engine_output = lm_engine_model(
            input_ids=input_ids, attention_mask=attention_mask, labels=labels, return_dict=True
        )
        lm_engine_logits = lm_engine_output.logits
        lm_engine_loss = lm_engine_output.loss

        # we don't care about what happens on masked values (they don't match btw)
        hf_logits[attention_mask == 0] = 0
        lm_engine_logits[attention_mask == 0] = 0

        self.assert_equal_tensors(
            lm_engine_logits,
            hf_logits,
            exact_match,
            rtol_float32=logits_rtol_float32,
            atol_float32=logits_atol_float32,
            rtol_float16=logits_rtol_float16,
            atol_float16=logits_atol_float16,
            rtol_bfloat16=logits_rtol_bfloat16,
            atol_bfloat16=logits_atol_bfloat16,
        )

        if compare_loss:
            self.assert_equal_tensors(
                lm_engine_loss,
                hf_loss,
                exact_match,
                rtol_float32=loss_rtol_float32,
                atol_float32=loss_atol_float32,
                rtol_float16=loss_rtol_float16,
                atol_float16=loss_atol_float16,
                rtol_bfloat16=loss_rtol_bfloat16,
                atol_bfloat16=loss_atol_bfloat16,
            )

    @staticmethod
    def compare_saved_models(path1: str, path2: str) -> bool:
        config1 = json.load(open(os.path.join(path1, "config.json"), "r"))
        config2 = json.load(open(os.path.join(path2, "config.json"), "r"))

        for key in ["architectures", "dtype"]:
            config1.pop(key, None)
            config2.pop(key, None)

        if config1 == config2:
            weights1 = SafeTensorsWeightsManager(path1)
            weights2 = SafeTensorsWeightsManager(path2)

            return weights1 == weights2

        return False

<<<<<<< HEAD
=======
    def from_config(self, config: AutoConfig, **kwargs) -> AutoModelForCausalLM:
        use_padding_free_transformer = kwargs.pop("use_padding_free_transformer", False)

        model = AutoModelForCausalLM.from_config(
            config,
            use_padding_free_transformer=use_padding_free_transformer,
            dtype=kwargs.pop("dtype", None),
        )

        if use_padding_free_transformer:
            assert model.use_padding_free_transformer

        assert len(kwargs) == 0

        return model

>>>>>>> a57b136b
    def assert_equal_tensors(
        self,
        x: torch.Tensor,
        y: torch.Tensor,
        exact_match: bool,
        rtol_float32: float | None = None,
        atol_float32: float | None = None,
        rtol_float16: float | None = None,
        atol_float16: float | None = None,
        rtol_bfloat16: float | None = None,
        atol_bfloat16: float | None = None,
    ) -> None:
        if exact_match:
            assert x.equal(y)
        else:
            assert x.dtype == y.dtype
            dtype = x.dtype

            if dtype == torch.float32:
                assert_close(x, y, rtol=rtol_float32, atol=atol_float32)
            elif dtype == torch.float16:
                assert_close(x, y, rtol=rtol_float16, atol=atol_float16)
            elif dtype == torch.bfloat16:
                assert_close(x, y, rtol=rtol_bfloat16, atol=atol_bfloat16)
            else:
                raise ValueError(f"unexpected dtype ({dtype})")<|MERGE_RESOLUTION|>--- conflicted
+++ resolved
@@ -8,7 +8,7 @@
 
 import torch
 from torch.testing import assert_close
-from transformers import AutoModelForCausalLM
+from transformers import AutoConfig, AutoModelForCausalLM
 
 from lm_engine import SafeTensorsWeightsManager
 from lm_engine.hf_models import CommonConfig, GPTBaseConfig, export_to_huggingface, import_from_huggingface
@@ -244,8 +244,6 @@
 
         return False
 
-<<<<<<< HEAD
-=======
     def from_config(self, config: AutoConfig, **kwargs) -> AutoModelForCausalLM:
         use_padding_free_transformer = kwargs.pop("use_padding_free_transformer", False)
 
@@ -262,7 +260,6 @@
 
         return model
 
->>>>>>> a57b136b
     def assert_equal_tensors(
         self,
         x: torch.Tensor,
