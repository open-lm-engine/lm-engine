import json
import os
import tempfile
from itertools import product
from typing import Any, Callable
from unittest import TestCase, skipUnless

import torch
from torch.testing import assert_close
from transformers import AutoConfig, AutoModelForCausalLM

from dolomite_engine import SafeTensorsWeightsManager
from dolomite_engine.enums import Kernel
from dolomite_engine.hf_models import (
    AttentionHeadType,
    GPTDolomiteConfig,
    PositionEmbeddingType,
    export_to_huggingface,
    import_from_huggingface,
)
from dolomite_engine.hf_models.config import CommonConfig
from dolomite_engine.kernels import enable_kernels


_RUN_SLOW = True if os.getenv("RUN_SLOW", "False").lower() in ["1", "true"] else False


class TestCommons(TestCase):
    @staticmethod
    def get_all_devices() -> list[torch.device]:
        return [torch.device("cpu"), torch.device("cuda")]

    @staticmethod
    def get_attention_head_types() -> list[AttentionHeadType]:
        return [AttentionHeadType.mha, AttentionHeadType.mqa, AttentionHeadType.gqa]

    @staticmethod
    def get_attention_implementations() -> list[str]:
        return ["eager", "sdpa", "flash_attention_2"]

    @staticmethod
    def get_position_embedding_types() -> list[PositionEmbeddingType]:
        return [PositionEmbeddingType.learned_absolute, PositionEmbeddingType.rope]

    @staticmethod
    def get_dtypes() -> list[torch.dtype]:
        return [torch.float32, torch.float16, torch.bfloat16]

    def make_args_matrix(*args_lists) -> list[Any]:
        return [p for p in product(*args_lists)]

    def skip_test_if_device_unavailable(self, device: torch.device) -> None:
        # convert to str
        if isinstance(device, torch.device):
            device = device.type

        if device == "cuda" and not torch.cuda.is_available():
            self.skipTest("skipping test because CUDA is unavailable")

    def skip_test_if_layernorm_kernel_unavailable(self, device: torch.device, dtype: torch.dtype) -> None:
        # convert to str
        if isinstance(device, torch.device):
            device = device.type

        if device == "cpu" and dtype == torch.float16:
            self.skipTest("LayerNormKernelImpl not implemented for Half")

    @staticmethod
    def get_dense_test_config(
        attention_head_type: AttentionHeadType,
        position_embedding_type: PositionEmbeddingType,
        num_layers: int = 8,
        add_bias: bool = True,
        activation_function: str = "gelu_pytorch_tanh",
        normalization_function: str = "layernorm",
        m_emb: float = None,
        m_width: float = None,
        m_residual: float = None,
        attention_multiplier: float = None,
    ) -> GPTDolomiteConfig:
        return GPTDolomiteConfig(
            vocab_size=2048,
            max_position_embeddings=1024,
            hidden_size=32,
            num_layers=num_layers,
            num_attention_heads=4,
            position_embedding_type=position_embedding_type.value,
            normalization_function=normalization_function,
            tie_word_embeddings=False,
            bos_token_id=0,
            eos_token_id=1,
            pad_token_id=2,
            m_emb=m_emb,
            m_width=m_width,
            m_residual=m_residual,
            sequence_mixer_blocks=[
                {
                    "sequence_mixer_type": "softmax_attention",
                    "add_bias": add_bias,
                    "num_key_value_heads": 2 if attention_head_type == AttentionHeadType.gqa else None,
                    "attention_head_type": attention_head_type.value,
                    "attention_multiplier": attention_multiplier,
                }
                for _ in range(num_layers)
            ],
            mlp_blocks=[
                {"mlp_type": "MLP", "activation_function": activation_function, "add_bias": add_bias}
                for _ in range(num_layers)
            ],
        )

    @staticmethod
    def get_moe_test_config(
        attention_head_type: AttentionHeadType,
        position_embedding_type: PositionEmbeddingType,
        num_layers: int = 8,
        num_experts: int = 8,
        num_experts_per_tok: int = 8,
        add_bias: bool = True,
        shared_n_inner: int | None = None,
        activation_function: str = "gelu_pytorch_tanh",
        normalization_function: str = "layernorm",
        m_emb: float = None,
        m_width: float = None,
        m_residual: float = None,
        attention_multiplier: float = None,
    ) -> GPTDolomiteConfig:
        return GPTDolomiteConfig(
            vocab_size=2048,
<<<<<<< HEAD
            n_positions=1024,
            n_embd=32,
            n_layer=num_layers,
            n_head=4,
            shared_n_inner=shared_n_inner,
            num_experts_per_tok=num_experts_per_tok,
            num_key_value_heads=2 if attention_head_type == AttentionHeadType.gqa else None,
            attention_head_type=attention_head_type.value,
=======
            max_position_embeddings=1024,
            hidden_size=32,
            num_layers=num_layers,
            num_attention_heads=4,
>>>>>>> 6b10b0a0
            position_embedding_type=position_embedding_type.value,
            normalization_function=normalization_function,
            tie_word_embeddings=False,
            bos_token_id=0,
            eos_token_id=1,
            pad_token_id=2,
            m_emb=m_emb,
            m_width=m_width,
            m_residual=m_residual,
            sequence_mixer_blocks=[
                {
                    "sequence_mixer_type": "softmax_attention",
                    "add_bias": add_bias,
                    "num_key_value_heads": 2 if attention_head_type == AttentionHeadType.gqa else None,
                    "attention_head_type": attention_head_type.value,
                    "attention_multiplier": attention_multiplier,
                }
                for _ in range(num_layers)
            ],
            mlp_blocks=[
                {
                    "mlp_type": "MoE",
                    "num_experts": num_experts,
                    "num_experts_per_tok": num_experts_per_tok,
                    "activation_function": activation_function,
                    "add_bias": add_bias,
                }
                for _ in range(num_layers)
            ],
        )

    def get_dummy_inputs(self, device: torch.device, return_list: bool = False) -> tuple[torch.Tensor | list[int]]:
        if return_list:
            # needed for flash attention
            input_ids = [list(range(5, 15)), list(range(10, 15))]
            attention_mask = None
            labels = [[-100] * 6 + list(range(11, 15)), [-100] * 2 + list(range(12, 15))]
        else:
            input_ids = torch.tensor([list(range(5, 15)), [0] * 5 + list(range(10, 15))], device=device)
            attention_mask = torch.tensor([[1] * 10, [0] * 5 + [1] * 5], device=device)
            labels = torch.tensor([[-100] * 6 + list(range(11, 15)), [-100] * 7 + list(range(12, 15))], device=device)

        return input_ids, attention_mask, labels

    def model_conversion_test(
        self,
        dolomite_config: CommonConfig,
        model_type: str,
        device: torch.device,
        exact_match: bool = True,
        compare_loss: bool = True,
    ) -> None:
        self.skip_test_if_device_unavailable(device)

        dolomite_model = self.from_config(dolomite_config).to(device)
        dolomite_model.eval()

        with tempfile.TemporaryDirectory() as tmp_path:
            save_path = os.path.join(tmp_path, "save")
            export_path = os.path.join(tmp_path, "export")
            import_path = os.path.join(tmp_path, "import")

            dolomite_model.save_pretrained(save_path, safe_serialization=True)

            export_to_huggingface(save_path, export_path, model_type=model_type)
            import_from_huggingface(export_path, import_path)

            assert self.compare_saved_models(save_path, import_path)

            hf_model = AutoModelForCausalLM.from_pretrained(export_path).to(device)
            hf_model.eval()

        input_ids, attention_mask, labels = self.get_dummy_inputs(device)

        hf_output = hf_model(input_ids=input_ids, attention_mask=attention_mask, labels=labels, return_dict=True)
        hf_logits = hf_output.logits
        hf_loss = hf_output.loss

        dolomite_output = dolomite_model(
            input_ids=input_ids, attention_mask=attention_mask, labels=labels, return_dict=True
        )
        dolomite_logits = dolomite_output.logits
        dolomite_loss = dolomite_output.loss

        # we don't care about what happens on masked values (they don't match btw)
        hf_logits[attention_mask == 0] = 0
        dolomite_logits[attention_mask == 0] = 0

        self.assert_equal_tensors(
            dolomite_logits,
            hf_logits,
            exact_match,
            rtol_float32=0,
            atol_float32=3e-7,
            rtol_float16=0,
            atol_float16=3e-7,
            rtol_bfloat16=0,
            atol_bfloat16=3e-7,
        )

        if compare_loss:
            self.assert_equal_tensors(
                dolomite_loss,
                hf_loss,
                exact_match,
                rtol_float32=0,
                atol_float32=1e-5,
                rtol_float16=0,
                atol_float16=1e-5,
                rtol_bfloat16=0,
                atol_bfloat16=1e-5,
            )

    @staticmethod
    def compare_saved_models(path1: str, path2: str) -> bool:
        config1 = json.load(open(os.path.join(path1, "config.json"), "r"))
        config2 = json.load(open(os.path.join(path2, "config.json"), "r"))

        for key in ["architectures", "torch_dtype"]:
            config1.pop(key, None)
            config2.pop(key, None)

        if config1 == config2:
            weights1 = SafeTensorsWeightsManager(path1)
            weights2 = SafeTensorsWeightsManager(path2)

            return weights1 == weights2

        return False

    def from_config(self, config: AutoConfig, **kwargs) -> AutoModelForCausalLM:
        attention_implementation = kwargs.pop("attn_implementation", None)
        use_padding_free_transformer = kwargs.pop("use_padding_free_transformer", False)

        kernels = []

        moe_implementation = kwargs.pop("moe_implementation", "eager")
        if moe_implementation == "scattermoe":
            kernels.append(Kernel.scattermoe)

        with enable_kernels(kernels):
            model = AutoModelForCausalLM.from_config(
                config,
                attn_implementation=attention_implementation,
                use_padding_free_transformer=use_padding_free_transformer,
                torch_dtype=kwargs.pop("torch_dtype", None),
            )

            if use_padding_free_transformer:
                assert model._use_padding_free_transformer

            if attention_implementation == "eager":
                assert "Attention" in str(model)
                assert "FlashAttention2" not in str(model)
                assert "PaddingFreeAttention" not in str(model)
            elif attention_implementation == "sdpa":
                assert "SDPA" in str(model)
            elif attention_implementation == "flash_attention_2":
                if use_padding_free_transformer:
                    assert "PaddingFreeAttention" in str(model)
                else:
                    assert "FlashAttention2" in str(model)

            if moe_implementation == "scattermoe":
                assert "ScatterMoE" in str(model)
            elif moe_implementation == "eager":
                mlp_blocks = getattr(config, "mlp_blocks")
                if len(mlp_blocks) > 0 and all([i.mlp_type == "MoE" for i in mlp_blocks]):
                    assert "MoE" in str(model)

            assert len(kwargs) == 0

            return model

    def assert_equal_tensors(
        self,
        x: torch.Tensor,
        y: torch.Tensor,
        exact_match: bool,
        rtol_float32: float | None = None,
        atol_float32: float | None = None,
        rtol_float16: float | None = None,
        atol_float16: float | None = None,
        rtol_bfloat16: float | None = None,
        atol_bfloat16: float | None = None,
    ) -> None:
        if exact_match:
            assert x.equal(y)
        else:
            assert x.dtype == y.dtype
            dtype = x.dtype

            if dtype == torch.float32:
                assert_close(x, y, rtol=rtol_float32, atol=atol_float32)
            elif dtype == torch.float16:
                assert_close(x, y, rtol=rtol_float16, atol=atol_float16)
            elif dtype == torch.bfloat16:
                assert_close(x, y, rtol=rtol_bfloat16, atol=atol_bfloat16)
            else:
                raise ValueError(f"unexpected dtype ({dtype})")

    @staticmethod
    def slow_test(func: Callable) -> Callable:
        return skipUnless(_RUN_SLOW, "skipping slow test since RUN_SLOW=True is not set in the environment")(func)<|MERGE_RESOLUTION|>--- conflicted
+++ resolved
@@ -127,21 +127,10 @@
     ) -> GPTDolomiteConfig:
         return GPTDolomiteConfig(
             vocab_size=2048,
-<<<<<<< HEAD
-            n_positions=1024,
-            n_embd=32,
-            n_layer=num_layers,
-            n_head=4,
-            shared_n_inner=shared_n_inner,
-            num_experts_per_tok=num_experts_per_tok,
-            num_key_value_heads=2 if attention_head_type == AttentionHeadType.gqa else None,
-            attention_head_type=attention_head_type.value,
-=======
             max_position_embeddings=1024,
             hidden_size=32,
             num_layers=num_layers,
             num_attention_heads=4,
->>>>>>> 6b10b0a0
             position_embedding_type=position_embedding_type.value,
             normalization_function=normalization_function,
             tie_word_embeddings=False,
