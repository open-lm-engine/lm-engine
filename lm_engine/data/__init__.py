# **************************************************
# Copyright (c) 2025, Mayank Mishra
# **************************************************

import logging
from functools import partial

from ..arguments import DatasetArgs, InferenceArgs, TrainingArgs
from ..enums import DatasetSplit, Mode
from ..tokenizers import TOKENIZER_TYPE
from ..utils import ProcessGroupManager, log_rank_0, run_rank_n
from .base import BaseDataset, BlendedDatasets
from .dataloader import ResumableDataLoader
from .debug import DebugDataset
from .huggingface import HuggingFaceDataset
from .ibm import get_ibm_dataloaders
from .instruction_tuning import AlpacaDataset, DollyDataset, SlimOrcaDataset
from .megatron import get_megatron_gpt_dataloaders
from .phonebook import PhonebookDataset
from .sampler import BlendedDistributedSampler
from .sst2 import SST2Dataset
from .utils import collate_fn, custom_iterator, get_next_batch


_FINETUNING_DATASETS_MAPPING = {
    AlpacaDataset.__name__: AlpacaDataset,
    DebugDataset.__name__: DebugDataset,
    DollyDataset.__name__: DollyDataset,
    HuggingFaceDataset.__name__: HuggingFaceDataset,
    SlimOrcaDataset.__name__: SlimOrcaDataset,
    SST2Dataset.__name__: SST2Dataset,
}

_PRETRAINING_DATASETS_MAPPING = {PhonebookDataset.__name__: PhonebookDataset}


def get_datasets_list(
    dataset_args_list: list[DatasetArgs], split: DatasetSplit, mode: Mode, tokenizer: TOKENIZER_TYPE
) -> tuple[list[BaseDataset], list[int]]:
    """get the list of datasets from their configs

    Args:
        dataset_args_list (list[DatasetArgs]): list of DatasetArgs objects
        split (DatasetSplit): train / val / test split
        mode (Mode): training / inference mode for running the program
        tokenizer (TOKENIZER_TYPE): tokenizer

    Raises:
        ValueError: if invalid class_name for dataset is found

    Returns:
        tuple[List[BaseDataset], list[int]]: tuple of list of datasets and the respective dataset sampling ratios
    """

    datasets_list = []
    data_sampling_ratios = []
    for data_args in dataset_args_list:
        if data_args.class_name not in _FINETUNING_DATASETS_MAPPING:
            raise ValueError(f"invalid class_name ({data_args.class_name}) for dataset")

        dataset = _FINETUNING_DATASETS_MAPPING[data_args.class_name](
            class_args=data_args.class_args,
            split=split,
            mode=mode,
            tokenizer=tokenizer,
            data_name=data_args.data_name,
            input_format=data_args.input_format,
            output_format=data_args.output_format,
            max_input_tokens=data_args.max_input_tokens,
            max_output_tokens=data_args.max_output_tokens,
        )

        if len(dataset) > 0:
            datasets_list.append(dataset)
            data_sampling_ratios.append(data_args.data_sampling_ratio)

            log_rank_0(
                logging.INFO, f"examples in {dataset.__class__.__name__} ({data_args.data_name}) = {len(dataset)}"
            )

    assert all([i is not None for i in data_sampling_ratios]) or all(
        [i is None for i in data_sampling_ratios]
    ), "either all data_sampling_ratios should be specified or all should be None"
    if all([i is None for i in data_sampling_ratios]):
        data_sampling_ratios = [len(i) for i in datasets_list]

    return datasets_list, data_sampling_ratios


def get_finetuning_dataloader(
    args: TrainingArgs | InferenceArgs, split: DatasetSplit, mode: Mode, tokenizer: TOKENIZER_TYPE
) -> ResumableDataLoader:
    """prepares datasets and sampler

    Args:
        args (TrainingArgs | InferenceArgs): arguments based on training / inference mode
        split (DatasetSplit): train / val / test split
        mode (Mode): training / inference mode
        tokenizer (TOKENIZER_TYPE): tokenizer

    Returns:
        ResumableDataLoader: dataloader for a blended dataset
    """

    assert mode == Mode.training, "blended dataset is only supported in training mode"

    if ProcessGroupManager.get_tensor_parallel_rank() != 0:
        return

<<<<<<< HEAD
    if args.distributed_args.dispatching_dataloader:
        assert (
            ProcessGroupManager.get_tensor_parallel_world_size() == 1
        ), "tensor parallel doesn't support dispatching dataloader"

        dataloader = _get_dispatching_dataloader(args, split=split, mode=mode, tokenizer=tokenizer)
    else:
        dataloader = _get_non_dispatching_dataloader(args, split=split, mode=mode, tokenizer=tokenizer)

    return dataloader


def get_pretraining_dataloaders(
    args: TrainingArgs, tokenizer: TOKENIZER_TYPE, consumed_samples: int, mode: Mode
) -> tuple[ResumableDataLoader, list[ResumableDataLoader], list[ResumableDataLoader]]:
    assert len(args.datasets) == 1
    class_name = args.datasets[0].class_name

    if class_name in _PRETRAINING_DATASETS_MAPPING:
        assert args.load_args is None

        train_dataloader = _PRETRAINING_DATASETS_MAPPING[class_name](
            class_args=args.datasets[0].class_args,
            split=DatasetSplit.train,
            mode=mode,
            tokenizer=tokenizer,
            data_name="",
            input_format="__input__",
            output_format="__output__",
            max_input_tokens=None,
            max_output_tokens=None,
        )

        val_dataloaders = [
            _PRETRAINING_DATASETS_MAPPING[class_name](
                class_args=args.datasets[0].class_args,
                split=DatasetSplit.val,
                mode=mode,
                tokenizer=tokenizer,
                data_name="",
                input_format="__input__",
                output_format="__output__",
                max_input_tokens=None,
                max_output_tokens=None,
            )
        ]

        dataloaders = (train_dataloader, val_dataloaders, val_dataloaders)
    elif class_name == "MegatronDataset":
        dataloaders = get_megatron_gpt_dataloaders(args, tokenizer, consumed_samples=consumed_samples)
    elif class_name == "IBMDataset":
        dataloaders = get_ibm_dataloaders(args, tokenizer)

    return dataloaders


def _get_dispatching_dataloader(
    args: TrainingArgs | InferenceArgs, split: DatasetSplit, mode: Mode, tokenizer: TOKENIZER_TYPE
) -> ResumableDataLoader:
    micro_batch_size = args.training_parameters.micro_batch_size

    num_ranks_per_node = torch.cuda.device_count()
    node_rank = ProcessGroupManager.get_global_rank() // num_ranks_per_node
    num_nodes = ProcessGroupManager.get_world_size() // num_ranks_per_node

    def _get_source_broadcast_mapping() -> dict:
        result = {}
        for i in range(num_nodes):
            source = i * num_ranks_per_node
            ranks = list(range(source, source + num_ranks_per_node))
            result[source] = torch.distributed.new_group(ranks)
        return result

    source_broadcast_mapping = _get_source_broadcast_mapping()

    # check if node's first rank
    if ProcessGroupManager.get_global_rank() == node_rank * num_ranks_per_node:
        datasets_list, data_sampling_ratios = get_datasets_list(
            dataset_args_list=args.datasets, split=split, mode=Mode.training, tokenizer=tokenizer
        )

        if len(datasets_list) == 0:
            return None

        blended_dataset = BlendedDatasets(datasets=datasets_list, split=split)
        data_sampling_ratios = [1] if len(datasets_list) == 1 else data_sampling_ratios

        # each node is given a data sampler
        # TODO modify this when we add model parallelism

        # sampler routes to the dispatching parent worker
        sampler = BlendedDistributedSampler(
            dataset=blended_dataset,
            data_sampling_ratios=data_sampling_ratios,
            num_replicas=num_nodes,
            rank=node_rank,
            ignore_sampling_proportion_for_validation=args.training_parameters.ignore_sampling_proportion_for_validation,
            shuffle=split == DatasetSplit.train,
            seed=args.random_args.seed,
            drop_last=False,
        )
    else:
        blended_dataset = None
        data_sampling_ratios = None
        sampler = None

    # dataloader does local dispatching and thus needs source_rank and broadcast_ranks
    dataloader = DispatchingDataLoader(
        blended_dataset,
        batch_size=micro_batch_size,
        sampler=sampler,
        collate_fn=partial(
            collate_fn,
            mode=mode,
            loss_mask=args.training_parameters.loss_mask,
            eos_token_id=tokenizer.eos_token_id,
            use_padding_free_transformer=args.model_args.use_padding_free_transformer,
            pad_to_multiple_of=ProcessGroupManager.get_tensor_parallel_world_size(),
        ),
        source_broadcast_mapping=source_broadcast_mapping,
        broadcast_world_size=num_ranks_per_node,
    )

    _log_dataset(
        blended_dataset=blended_dataset,
        sampler=sampler,
        split=split,
        num_training_steps=args.training_parameters.num_training_steps,
        gradient_accumulation_steps=args.training_parameters.gradient_accumulation_steps,
        micro_batch_size=args.training_parameters.micro_batch_size,
    )

    return dataloader


def _get_non_dispatching_dataloader(
    args: TrainingArgs | InferenceArgs, split: DatasetSplit, mode: Mode, tokenizer: TOKENIZER_TYPE
) -> ResumableDataLoader:
=======
>>>>>>> 6cc864b5
    micro_batch_size = args.training_parameters.micro_batch_size

    datasets_list, data_sampling_ratios = get_datasets_list(
        dataset_args_list=args.datasets, split=split, mode=Mode.training, tokenizer=tokenizer
    )

    if len(datasets_list) == 0:
        return None

    blended_dataset = BlendedDatasets(datasets=datasets_list, split=split)

    # routing to data parallel worker is done by sampler
    sampler = BlendedDistributedSampler(
        dataset=blended_dataset,
        data_sampling_ratios=[1] if len(datasets_list) == 1 else data_sampling_ratios,
        num_replicas=ProcessGroupManager.get_data_parallel_world_size(),
        rank=ProcessGroupManager.get_data_parallel_rank(),
        ignore_sampling_proportion_for_validation=args.training_parameters.ignore_sampling_proportion_for_validation,
        shuffle=split == DatasetSplit.train,
        seed=args.random_args.seed,
        drop_last=False,
    )

    # dataloader is unaware of data parallel routing
    dataloader = ResumableDataLoader(
        blended_dataset,
        batch_size=micro_batch_size,
        sampler=sampler,
        collate_fn=partial(
            collate_fn,
            mode=mode,
            loss_mask=args.training_parameters.loss_mask,
            eos_token_id=tokenizer.eos_token_id,
            use_padding_free_transformer=args.model_args.use_padding_free_transformer,
            pad_to_multiple_of=ProcessGroupManager.get_tensor_parallel_world_size(),
        ),
    )

    _log_dataset(
        blended_dataset=blended_dataset,
        sampler=sampler,
        split=split,
        num_training_steps=args.training_parameters.num_training_steps,
        gradient_accumulation_steps=args.training_parameters.gradient_accumulation_steps,
        micro_batch_size=args.training_parameters.micro_batch_size,
    )

    return dataloader


def get_pretraining_dataloaders(
    args: TrainingArgs, tokenizer: TOKENIZER_TYPE, consumed_samples: int
) -> tuple[ResumableDataLoader, list[ResumableDataLoader], list[ResumableDataLoader]]:
    if args.datasets[0].class_name == "MegatronDataset":
        dataloaders = get_megatron_gpt_dataloaders(args, tokenizer, consumed_samples=consumed_samples)
    elif args.datasets[0].class_name == "IBMDataset":
        dataloaders = get_ibm_dataloaders(args, tokenizer)

    return dataloaders


@run_rank_n
def _log_dataset(
    blended_dataset: BlendedDatasets,
    sampler: BlendedDistributedSampler,
    split: DatasetSplit,
    num_training_steps: int,
    gradient_accumulation_steps: int,
    micro_batch_size: int,
) -> None:
    log_rank_0(logging.INFO, f"{'-' * 25} {split.value} {'-' * 25}")
    log_rank_0(logging.INFO, blended_dataset)

    dp_world_size = ProcessGroupManager.get_data_parallel_world_size()

    if split == DatasetSplit.train:
        total_samples_seen = num_training_steps * gradient_accumulation_steps * micro_batch_size * dp_world_size
    else:
        num_steps = len(blended_dataset) // (micro_batch_size * dp_world_size)
        if len(blended_dataset) % (micro_batch_size * dp_world_size) != 0:
            num_steps += 1

        total_samples_seen = num_steps * micro_batch_size * dp_world_size

    log_rank_0(logging.INFO, "*" * 57)
    log_rank_0(logging.INFO, f"total samples seen = {total_samples_seen}")
    log_rank_0(logging.INFO, f"total epochs for the dataset mixture = {total_samples_seen / len(blended_dataset)}")
    log_rank_0(logging.INFO, sampler)
    log_rank_0(logging.INFO, "-" * 57)<|MERGE_RESOLUTION|>--- conflicted
+++ resolved
@@ -107,15 +107,52 @@
     if ProcessGroupManager.get_tensor_parallel_rank() != 0:
         return
 
-<<<<<<< HEAD
-    if args.distributed_args.dispatching_dataloader:
-        assert (
-            ProcessGroupManager.get_tensor_parallel_world_size() == 1
-        ), "tensor parallel doesn't support dispatching dataloader"
-
-        dataloader = _get_dispatching_dataloader(args, split=split, mode=mode, tokenizer=tokenizer)
-    else:
-        dataloader = _get_non_dispatching_dataloader(args, split=split, mode=mode, tokenizer=tokenizer)
+    micro_batch_size = args.training_parameters.micro_batch_size
+
+    datasets_list, data_sampling_ratios = get_datasets_list(
+        dataset_args_list=args.datasets, split=split, mode=Mode.training, tokenizer=tokenizer
+    )
+
+    if len(datasets_list) == 0:
+        return None
+
+    blended_dataset = BlendedDatasets(datasets=datasets_list, split=split)
+
+    # routing to data parallel worker is done by sampler
+    sampler = BlendedDistributedSampler(
+        dataset=blended_dataset,
+        data_sampling_ratios=[1] if len(datasets_list) == 1 else data_sampling_ratios,
+        num_replicas=ProcessGroupManager.get_data_parallel_world_size(),
+        rank=ProcessGroupManager.get_data_parallel_rank(),
+        ignore_sampling_proportion_for_validation=args.training_parameters.ignore_sampling_proportion_for_validation,
+        shuffle=split == DatasetSplit.train,
+        seed=args.random_args.seed,
+        drop_last=False,
+    )
+
+    # dataloader is unaware of data parallel routing
+    dataloader = ResumableDataLoader(
+        blended_dataset,
+        batch_size=micro_batch_size,
+        sampler=sampler,
+        collate_fn=partial(
+            collate_fn,
+            mode=mode,
+            loss_mask=args.training_parameters.loss_mask,
+            eos_token_id=tokenizer.eos_token_id,
+            use_padding_free_transformer=args.model_args.use_padding_free_transformer,
+            pad_to_multiple_of=ProcessGroupManager.get_tensor_parallel_world_size(),
+        ),
+    )
+
+    _log_dataset(
+        blended_dataset=blended_dataset,
+        sampler=sampler,
+        split=split,
+        num_training_steps=args.training_parameters.num_training_steps,
+        gradient_accumulation_steps=args.training_parameters.gradient_accumulation_steps,
+        micro_batch_size=args.training_parameters.micro_batch_size,
+    )
 
     return dataloader
 
@@ -164,151 +201,6 @@
     return dataloaders
 
 
-def _get_dispatching_dataloader(
-    args: TrainingArgs | InferenceArgs, split: DatasetSplit, mode: Mode, tokenizer: TOKENIZER_TYPE
-) -> ResumableDataLoader:
-    micro_batch_size = args.training_parameters.micro_batch_size
-
-    num_ranks_per_node = torch.cuda.device_count()
-    node_rank = ProcessGroupManager.get_global_rank() // num_ranks_per_node
-    num_nodes = ProcessGroupManager.get_world_size() // num_ranks_per_node
-
-    def _get_source_broadcast_mapping() -> dict:
-        result = {}
-        for i in range(num_nodes):
-            source = i * num_ranks_per_node
-            ranks = list(range(source, source + num_ranks_per_node))
-            result[source] = torch.distributed.new_group(ranks)
-        return result
-
-    source_broadcast_mapping = _get_source_broadcast_mapping()
-
-    # check if node's first rank
-    if ProcessGroupManager.get_global_rank() == node_rank * num_ranks_per_node:
-        datasets_list, data_sampling_ratios = get_datasets_list(
-            dataset_args_list=args.datasets, split=split, mode=Mode.training, tokenizer=tokenizer
-        )
-
-        if len(datasets_list) == 0:
-            return None
-
-        blended_dataset = BlendedDatasets(datasets=datasets_list, split=split)
-        data_sampling_ratios = [1] if len(datasets_list) == 1 else data_sampling_ratios
-
-        # each node is given a data sampler
-        # TODO modify this when we add model parallelism
-
-        # sampler routes to the dispatching parent worker
-        sampler = BlendedDistributedSampler(
-            dataset=blended_dataset,
-            data_sampling_ratios=data_sampling_ratios,
-            num_replicas=num_nodes,
-            rank=node_rank,
-            ignore_sampling_proportion_for_validation=args.training_parameters.ignore_sampling_proportion_for_validation,
-            shuffle=split == DatasetSplit.train,
-            seed=args.random_args.seed,
-            drop_last=False,
-        )
-    else:
-        blended_dataset = None
-        data_sampling_ratios = None
-        sampler = None
-
-    # dataloader does local dispatching and thus needs source_rank and broadcast_ranks
-    dataloader = DispatchingDataLoader(
-        blended_dataset,
-        batch_size=micro_batch_size,
-        sampler=sampler,
-        collate_fn=partial(
-            collate_fn,
-            mode=mode,
-            loss_mask=args.training_parameters.loss_mask,
-            eos_token_id=tokenizer.eos_token_id,
-            use_padding_free_transformer=args.model_args.use_padding_free_transformer,
-            pad_to_multiple_of=ProcessGroupManager.get_tensor_parallel_world_size(),
-        ),
-        source_broadcast_mapping=source_broadcast_mapping,
-        broadcast_world_size=num_ranks_per_node,
-    )
-
-    _log_dataset(
-        blended_dataset=blended_dataset,
-        sampler=sampler,
-        split=split,
-        num_training_steps=args.training_parameters.num_training_steps,
-        gradient_accumulation_steps=args.training_parameters.gradient_accumulation_steps,
-        micro_batch_size=args.training_parameters.micro_batch_size,
-    )
-
-    return dataloader
-
-
-def _get_non_dispatching_dataloader(
-    args: TrainingArgs | InferenceArgs, split: DatasetSplit, mode: Mode, tokenizer: TOKENIZER_TYPE
-) -> ResumableDataLoader:
-=======
->>>>>>> 6cc864b5
-    micro_batch_size = args.training_parameters.micro_batch_size
-
-    datasets_list, data_sampling_ratios = get_datasets_list(
-        dataset_args_list=args.datasets, split=split, mode=Mode.training, tokenizer=tokenizer
-    )
-
-    if len(datasets_list) == 0:
-        return None
-
-    blended_dataset = BlendedDatasets(datasets=datasets_list, split=split)
-
-    # routing to data parallel worker is done by sampler
-    sampler = BlendedDistributedSampler(
-        dataset=blended_dataset,
-        data_sampling_ratios=[1] if len(datasets_list) == 1 else data_sampling_ratios,
-        num_replicas=ProcessGroupManager.get_data_parallel_world_size(),
-        rank=ProcessGroupManager.get_data_parallel_rank(),
-        ignore_sampling_proportion_for_validation=args.training_parameters.ignore_sampling_proportion_for_validation,
-        shuffle=split == DatasetSplit.train,
-        seed=args.random_args.seed,
-        drop_last=False,
-    )
-
-    # dataloader is unaware of data parallel routing
-    dataloader = ResumableDataLoader(
-        blended_dataset,
-        batch_size=micro_batch_size,
-        sampler=sampler,
-        collate_fn=partial(
-            collate_fn,
-            mode=mode,
-            loss_mask=args.training_parameters.loss_mask,
-            eos_token_id=tokenizer.eos_token_id,
-            use_padding_free_transformer=args.model_args.use_padding_free_transformer,
-            pad_to_multiple_of=ProcessGroupManager.get_tensor_parallel_world_size(),
-        ),
-    )
-
-    _log_dataset(
-        blended_dataset=blended_dataset,
-        sampler=sampler,
-        split=split,
-        num_training_steps=args.training_parameters.num_training_steps,
-        gradient_accumulation_steps=args.training_parameters.gradient_accumulation_steps,
-        micro_batch_size=args.training_parameters.micro_batch_size,
-    )
-
-    return dataloader
-
-
-def get_pretraining_dataloaders(
-    args: TrainingArgs, tokenizer: TOKENIZER_TYPE, consumed_samples: int
-) -> tuple[ResumableDataLoader, list[ResumableDataLoader], list[ResumableDataLoader]]:
-    if args.datasets[0].class_name == "MegatronDataset":
-        dataloaders = get_megatron_gpt_dataloaders(args, tokenizer, consumed_samples=consumed_samples)
-    elif args.datasets[0].class_name == "IBMDataset":
-        dataloaders = get_ibm_dataloaders(args, tokenizer)
-
-    return dataloaders
-
-
 @run_rank_n
 def _log_dataset(
     blended_dataset: BlendedDatasets,
