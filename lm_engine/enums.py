# **************************************************
# Copyright (c) 2025, Mayank Mishra
# **************************************************

from enum import Enum


class ParamsGroupMethod(Enum):
    mup = "mup"


class GradientCheckpointingMethod(Enum):
    block = "block"


class LRDecaySchedule(Enum):
    constant = "constant"
    cosine = "cosine"
    exponential = "exponential"
    linear = "linear"
    power = "power"


class DatasetSplit(Enum):
    """dataset split"""

    train = "train"
    val = "val"
    test = "test"


class Mode(Enum):
    """training / inference mode"""

    training = "training"
    inference = "inference"
    unsharding = "unsharding"
    distillation = "distillation"


class TuningMethod(Enum):
    """training method"""

    pretraining = "pretraining"
    full_finetuning = "full_finetuning"
    distillation = "distillation"


class LossMask(Enum):
    """Type of loss masking method"""

    output_only = "output_only"
    no_mask = "no_mask"


class KLDivergenceMethod(Enum):
    """Type of KL divergence"""

    forward = "forward"
    backward = "backward"


class ExperimentsTrackerName(Enum):
    """Experiment tracker to use"""

    aim = "aim"
    wandb = "wandb"


class Kernel(Enum):
    # cute kernels
    causal_conv1d = "causal_conv1d"
    continuous_count_cute = "continuous_count_cute"
    checkpointed_mlp = "checkpointed_mlp"
    cross_entropy_cute = "cross_entropy_cute"
    fused_linear_cross_entropy_cute = "fused_linear_cross_entropy_cute"
<<<<<<< HEAD
    hippo_rnn_cute = "hippo_rnn_cute"
=======
    grouped_gemm_cute = "grouped_gemm_cute"
>>>>>>> 4e6d2b77
    gru_cute = "gru_cute"
    pack_sequence_cute = "pack_sequence_cute"
    rmsnorm_cute = "rmsnorm_cute"
    rmsnorm_memory_efficient_cute = "rmsnorm_memory_efficient_cute"
    rnn_cute = "rnn_cute"
    swiglu_packed_cute = "swiglu_packed_cute"
    unpack_sequence_cute = "unpack_sequence_cute"
    # external kernels
    flash_attention_2 = "flash_attention_2"
    flash_attention_3 = "flash_attention_3"
    mamba2_ssm = "mamba2_ssm"
    scattermoe = "scattermoe"
    # custom functions
    ladder_residual_overlapped_layer = "ladder_residual_overlapped_layer"<|MERGE_RESOLUTION|>--- conflicted
+++ resolved
@@ -74,12 +74,9 @@
     checkpointed_mlp = "checkpointed_mlp"
     cross_entropy_cute = "cross_entropy_cute"
     fused_linear_cross_entropy_cute = "fused_linear_cross_entropy_cute"
-<<<<<<< HEAD
+    grouped_gemm_cute = "grouped_gemm_cute"
+    gru_cute = "gru_cute"
     hippo_rnn_cute = "hippo_rnn_cute"
-=======
-    grouped_gemm_cute = "grouped_gemm_cute"
->>>>>>> 4e6d2b77
-    gru_cute = "gru_cute"
     pack_sequence_cute = "pack_sequence_cute"
     rmsnorm_cute = "rmsnorm_cute"
     rmsnorm_memory_efficient_cute = "rmsnorm_memory_efficient_cute"
