--- conflicted
+++ resolved
@@ -46,10 +46,6 @@
         ), f"`hidden_size` ({self.hidden_size}) must be divisible by `num_heads` ({self.num_heads})"
 
         self.head_dim = self.hidden_size // self.num_heads
-<<<<<<< HEAD
-
-=======
->>>>>>> 0e48eec5
         self.position_embedding_type = position_embedding_type
         self.attention_multiplier = attention_multiplier
 
