--- conflicted
+++ resolved
@@ -93,7 +93,6 @@
         max_seqlen: int | None = None,
     ) -> torch.Tensor:
         if is_kernel_allowed(Kernel.flash_attention_2) or is_kernel_allowed(Kernel.flash_attention_3):
-<<<<<<< HEAD
             T = hidden_states.size(0)
 
             query = self.q_attn(hidden_states)
@@ -111,67 +110,12 @@
                 max_seqlen=max_seqlen,
                 causal=self.causal,
                 dropout=self.softmax_dropout_p if self.training else 0,
-                softmax_scale=self._get_softmax_scale(),
+                softmax_scale=self.attention_multiplier,
             )
 
             del query, key, value
 
             hidden_states = hidden_states.view(-1, self.hidden_size)
-=======
-            if self.use_padding_free_transformer:
-                total_q = hidden_states.shape[0]
-
-                query = self.q_attn(hidden_states)
-                query = query.view(total_q, self.num_heads, -1)
-
-                if self.position_embedding_type == "rope":
-                    query = apply_rotary_pos_emb(query, rope_cos_sin)
-
-                hidden_states = flash_attention(
-                    query=query,
-                    key=key,
-                    value=value,
-                    attention_mask=attention_mask,
-                    cu_seqlens=cu_seqlens,
-                    max_seqlen=max_seqlen,
-                    use_padding_free_transformer=self.use_padding_free_transformer,
-                    causal=self.causal,
-                    dropout=self.softmax_dropout_p if self.training else 0,
-                    softmax_scale=self.attention_multiplier,
-                )
-
-                del query, key, value
-
-                hidden_states = hidden_states.view(-1, self.hidden_size)
-            else:
-                batch_size, query_length = hidden_states.shape[:2]
-
-                query = self.q_attn(hidden_states)
-                query = query.view(batch_size, query_length, self.num_heads, -1)
-
-                if self.position_embedding_type == "rope":
-                    # TODO avoid this extra transpose
-                    query = query.transpose(1, 2)
-                    query = apply_rotary_pos_emb(query, rope_cos_sin)
-                    query = query.transpose(1, 2)
-
-                hidden_states = flash_attention(
-                    query=query,
-                    key=key,
-                    value=value,
-                    attention_mask=attention_mask,
-                    cu_seqlens=cu_seqlens,
-                    max_seqlen=max_seqlen,
-                    use_padding_free_transformer=self.use_padding_free_transformer,
-                    causal=self.causal,
-                    dropout=self.softmax_dropout_p if self.training else 0,
-                    softmax_scale=self.attention_multiplier,
-                )
-
-                del query, key, value
-
-                hidden_states = hidden_states.view(batch_size, query_length, -1)
->>>>>>> cc875d9a
         else:
             batch_size, query_length = hidden_states.shape[:2]
 
