# **************************************************
# Copyright (c) 2025, Mayank Mishra
# **************************************************

from __future__ import annotations

import torch
import torch.nn as nn

from ....enums import Kernel
from ....kernels import is_kernel_allowed
from ....utils import divide_if_divisible
from ...cache import GenerationCache
<<<<<<< HEAD
from ...modeling_utils import apply_rotary_pos_emb, get_mlp_block, get_normalization_function, repeat_key_value
=======
from ...modeling_utils import apply_rotary_pos_emb, get_attention_head_type, get_mlp_block, get_normalization_function
>>>>>>> 17a1f441
from .config import GPTCrossLayerConfig
from .sequence_mixers import KeyValueProjection, get_sequence_mixer


class GPTCrossLayerBlock(nn.Module):
    def __init__(
        self, config: GPTCrossLayerConfig, use_padding_free_transformer: bool, layer_idx: int
    ) -> GPTCrossLayerBlock:
        super().__init__()

        hidden_size = config.hidden_size
        self.m_residual = config.m_residual
        self.layer_idx = layer_idx
        self.position_embedding_type = config.position_embedding_type
        self.num_heads = config.check_equal_for_all_and_get_value("sequence_mixer_blocks", "num_attention_heads")
        self.head_dim = divide_if_divisible(hidden_size, self.num_heads, "")
        self.num_key_value_heads = config.sequence_mixer_blocks[layer_idx].num_key_value_heads

        self.use_padding_free_transformer = use_padding_free_transformer

        self.kv_proj = None
        if config.sharing_pattern[layer_idx] == layer_idx:
            self.kv_proj = KeyValueProjection(
                hidden_size=config.hidden_size,
                num_attention_heads=self.num_heads,
                num_key_value_heads=config.sequence_mixer_blocks[layer_idx].num_key_value_heads,
                add_bias=config.sequence_mixer_blocks[layer_idx].add_bias,
                initializer_range=config.initializer_range,
                normalization_function=config.normalization_function,
                layer_norm_epsilon=config.layer_norm_epsilon,
                use_padding_free_transformer=use_padding_free_transformer,
            )

        self.ln_1 = get_normalization_function(
            config.normalization_function, hidden_size, eps=config.layer_norm_epsilon
        )
        self.sequence_mixer = get_sequence_mixer(config, True, use_padding_free_transformer, layer_idx)
        self.ln_2 = get_normalization_function(
            config.normalization_function, hidden_size, eps=config.layer_norm_epsilon
        )
        self.mlp_block = get_mlp_block(
            config, use_padding_free_transformer=use_padding_free_transformer, layer_idx=layer_idx
        )

    def forward(
        self,
        hidden_states: torch.Tensor,
        key: torch.Tensor,
        value: torch.Tensor,
        past_key_values: GenerationCache | None = None,
        attention_mask: torch.Tensor | None = None,
        rope_cos_sin: torch.Tensor | None = None,
        cu_seqlens: torch.Tensor | None = None,
        max_seqlen: int | None = None,
    ) -> torch.Tensor:
        if self.kv_proj is not None:
            key, value = self.kv_proj(hidden_states)

            if self.position_embedding_type == "rope":
                key = apply_rotary_pos_emb(key, rope_cos_sin)

            if past_key_values is not None:
                key, value = past_key_values.update(key_states=key, value_states=value, layer_idx=self.layer_idx)

            if is_kernel_allowed(Kernel.flash_attention_3) or is_kernel_allowed(Kernel.flash_attention_2):
                if not self.use_padding_free_transformer:
<<<<<<< HEAD
                    key = key.transpose(1, 2)
                    value = value.transpose(1, 2)
            else:
                key = repeat_key_value(key, self.num_heads, self.num_key_value_heads)
                value = repeat_key_value(value, self.num_heads, self.num_key_value_heads)
=======
                    if self.attention_head_type == "mqa":
                        key = key.squeeze(1).unsqueeze(2)
                        value = value.squeeze(1).unsqueeze(2)
                    else:
                        key = key.transpose(1, 2)
                        value = value.transpose(1, 2)
>>>>>>> 17a1f441

        residual = hidden_states
        hidden_states = self.ln_1(hidden_states)

        hidden_states = self.sequence_mixer(
            hidden_states,
            key=key,
            value=value,
            attention_mask=attention_mask,
            rope_cos_sin=rope_cos_sin,
            cu_seqlens=cu_seqlens,
            max_seqlen=max_seqlen,
        )

        if self.m_residual is not None:
            hidden_states = hidden_states * self.m_residual

        hidden_states = hidden_states + residual

        residual = hidden_states
        hidden_states = self.ln_2(hidden_states)

        hidden_states = self.mlp_block(hidden_states)

        if self.m_residual is not None:
            hidden_states = hidden_states * self.m_residual

        hidden_states = hidden_states + residual

        return hidden_states, key, value<|MERGE_RESOLUTION|>--- conflicted
+++ resolved
@@ -11,11 +11,7 @@
 from ....kernels import is_kernel_allowed
 from ....utils import divide_if_divisible
 from ...cache import GenerationCache
-<<<<<<< HEAD
-from ...modeling_utils import apply_rotary_pos_emb, get_mlp_block, get_normalization_function, repeat_key_value
-=======
-from ...modeling_utils import apply_rotary_pos_emb, get_attention_head_type, get_mlp_block, get_normalization_function
->>>>>>> 17a1f441
+from ...modeling_utils import apply_rotary_pos_emb, get_mlp_block, get_normalization_function
 from .config import GPTCrossLayerConfig
 from .sequence_mixers import KeyValueProjection, get_sequence_mixer
 
@@ -82,20 +78,8 @@
 
             if is_kernel_allowed(Kernel.flash_attention_3) or is_kernel_allowed(Kernel.flash_attention_2):
                 if not self.use_padding_free_transformer:
-<<<<<<< HEAD
                     key = key.transpose(1, 2)
                     value = value.transpose(1, 2)
-            else:
-                key = repeat_key_value(key, self.num_heads, self.num_key_value_heads)
-                value = repeat_key_value(value, self.num_heads, self.num_key_value_heads)
-=======
-                    if self.attention_head_type == "mqa":
-                        key = key.squeeze(1).unsqueeze(2)
-                        value = value.squeeze(1).unsqueeze(2)
-                    else:
-                        key = key.transpose(1, 2)
-                        value = value.transpose(1, 2)
->>>>>>> 17a1f441
 
         residual = hidden_states
         hidden_states = self.ln_1(hidden_states)
