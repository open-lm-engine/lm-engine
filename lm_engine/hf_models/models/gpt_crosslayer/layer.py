--- conflicted
+++ resolved
@@ -11,11 +11,7 @@
 from ....kernels import is_kernel_allowed
 from ....utils import divide_if_divisible
 from ...cache import GenerationCache
-<<<<<<< HEAD
-from ...modeling_utils import apply_rotary_pos_emb, get_mlp_block, get_normalization_function, repeat_key_value
-=======
 from ...modeling_utils import apply_rotary_pos_emb, get_mlp_block, get_normalization_function
->>>>>>> 0e48eec5
 from .config import GPTCrossLayerConfig
 from .sequence_mixers import KeyValueProjection, get_sequence_mixer
 
@@ -70,22 +66,8 @@
             if self.position_embedding_type == "rope":
                 key = apply_rotary_pos_emb(key, rope_cos_sin)
 
-<<<<<<< HEAD
             if cache_params is not None:
                 key, value = cache_params.update(key_states=key, value_states=value, layer_idx=self.layer_idx)
-
-            if not (is_kernel_allowed(Kernel.flash_attention_3) or is_kernel_allowed(Kernel.flash_attention_2)):
-                key = repeat_key_value(key, self.num_heads, self.num_key_value_heads)
-                value = repeat_key_value(value, self.num_heads, self.num_key_value_heads)
-=======
-            if past_key_values is not None:
-                key, value = past_key_values.update(key_states=key, value_states=value, layer_idx=self.layer_idx)
-
-            if is_kernel_allowed(Kernel.flash_attention_3) or is_kernel_allowed(Kernel.flash_attention_2):
-                if not self.use_padding_free_transformer:
-                    key = key.transpose(1, 2)
-                    value = value.transpose(1, 2)
->>>>>>> 0e48eec5
 
         residual = hidden_states
         hidden_states = self.ln_1(hidden_states)
