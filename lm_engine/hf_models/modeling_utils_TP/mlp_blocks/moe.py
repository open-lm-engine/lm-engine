--- conflicted
+++ resolved
@@ -22,13 +22,8 @@
 from ..linear import ColumnParallelLinear, RowParallelLinear
 
 
-<<<<<<< HEAD
-if is_fma_available():
-    from fma.layers.moe import scattered_experts
-=======
 if is_xma_available():
     from xma.layers.moe import scattered_experts
->>>>>>> 64b84381
 
 
 class ReplicatedLinear_TP(ParameterizedLinear, DTensorModule):
