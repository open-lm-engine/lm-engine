# **************************************************
# Copyright (c) 2025, Mayank Mishra
# **************************************************

from __future__ import annotations

import torch
import torch.nn as nn
from torch.distributed._tensor.placement_types import Replicate, Shard

from ...dtensors import dtensor_to_tensor, tensor_to_dtensor, use_async_tensor_parallel
from ...utils import ProcessGroupManager, divide_if_divisible
from ..modeling_utils import ParameterizedLinear
from .dtensor_module import DTensorModule
from .TP import get_module_placements


<<<<<<< HEAD
class ReplicatedLinear(ParameterizedLinear, DTensorModule):
    def __init__(
        self,
        in_features: int,
        out_features: int,
        bias: bool = True,
        device: torch.device | None = None,
        dtype: torch.dtype | None = None,
        std: float | None = None,
        sequence_parallel: bool = False,
    ) -> ReplicatedLinear:
        super().__init__(in_features, out_features, bias, device, dtype, std)

        self.tp_mesh = ProcessGroupManager.get_tensor_parallel_mesh()

        self.weight = nn.Parameter(
            tensor_to_dtensor(
                self.weight, device_mesh=ProcessGroupManager.get_tensor_parallel_mesh(), current_placement=Replicate()
            )
        )
        if bias:
            self.bias = nn.Parameter(
                tensor_to_dtensor(
                    self.bias,
                    device_mesh=ProcessGroupManager.get_tensor_parallel_mesh(),
                    current_placement=Replicate(),
                )
            )

        self.input_placement = get_module_placements(sequence_parallel)

        if use_async_tensor_parallel():
            self.compile()

    def forward(self, input: torch.Tensor) -> torch.Tensor:
        input = tensor_to_dtensor(input, device_mesh=self.tp_mesh, current_placement=self.input_placement)
        input = super().forward(input)
        input = dtensor_to_tensor(
            input, device_mesh=self.tp_mesh, desired_placement=Replicate(), grad_placement=Partial()
        )
        return input


=======
>>>>>>> a57b136b
class ColumnParallelLinear(ParameterizedLinear, DTensorModule):
    def __init__(
        self,
        in_features: int,
        out_features: int,
        bias: bool = True,
        device: torch.device | None = None,
        dtype: torch.dtype | None = None,
        std: float | None = None,
        sequence_parallel: bool = False,
    ) -> ColumnParallelLinear:
        tp_world_size = ProcessGroupManager.get_tensor_parallel_world_size()
        self.tp_mesh = ProcessGroupManager.get_tensor_parallel_mesh()

        self.out_features_per_device = divide_if_divisible(
            out_features,
            tp_world_size,
            f"`out_features` ({out_features}) must be divisible by `tensor_parallel_world_size` ({tp_world_size})",
        )

        super().__init__(
            in_features=in_features,
            out_features=self.out_features_per_device,
            bias=bias,
            device=device,
            dtype=dtype,
            std=std,
        )

        self.weight = nn.Parameter(
            tensor_to_dtensor(
                self.weight, device_mesh=ProcessGroupManager.get_tensor_parallel_mesh(), current_placement=Shard(0)
            )
        )
        if bias:
            self.bias = nn.Parameter(
                tensor_to_dtensor(
                    self.bias, device_mesh=ProcessGroupManager.get_tensor_parallel_mesh(), current_placement=Shard(0)
                )
            )

        self.input_placement = get_module_placements(sequence_parallel)

        if use_async_tensor_parallel():
            self.compile()

    def forward(self, input: torch.Tensor) -> torch.Tensor:
        input = tensor_to_dtensor(
            input, device_mesh=self.tp_mesh, current_placement=self.input_placement, desired_placement=Replicate()
        )
        input = super().forward(input)
        input = dtensor_to_tensor(input, device_mesh=self.tp_mesh, desired_placement=Shard(-1))
        return input

    def extra_repr(self) -> str:
        return "in_features={}, out_features_per_device={}, bias={}".format(
            self.in_features, self.out_features_per_device, self.bias is not None
        )


class RowParallelLinear(ParameterizedLinear, DTensorModule):
    def __init__(
        self,
        in_features: int,
        out_features: int,
        bias: bool = True,
        device: torch.device | None = None,
        dtype: torch.dtype | None = None,
        std: float | None = None,
        sequence_parallel: bool = False,
    ) -> RowParallelLinear:
        tp_world_size = ProcessGroupManager.get_tensor_parallel_world_size()
        self.tp_mesh = ProcessGroupManager.get_tensor_parallel_mesh()

        self.in_features_per_device = divide_if_divisible(
            in_features,
            tp_world_size,
            f"`in_features` ({in_features}) must be divisible by `tensor_parallel_world_size` ({tp_world_size})",
        )

        super().__init__(
            in_features=self.in_features_per_device,
            out_features=out_features,
            bias=bias,
            device=device,
            dtype=dtype,
            std=std,
        )

        self.weight = nn.Parameter(
            tensor_to_dtensor(
                self.weight, device_mesh=ProcessGroupManager.get_tensor_parallel_mesh(), current_placement=Shard(1)
            )
        )
        if bias:
            self.bias = nn.Parameter(
                tensor_to_dtensor(
                    self.bias,
                    device_mesh=ProcessGroupManager.get_tensor_parallel_mesh(),
                    current_placement=Replicate(),
                )
            )

        self.output_placement = get_module_placements(sequence_parallel)

        if use_async_tensor_parallel():
            self.compile()

    def forward(self, input: torch.Tensor) -> torch.Tensor:
        input = tensor_to_dtensor(input, device_mesh=self.tp_mesh, current_placement=Shard(-1))
        input = super().forward(input)
        input = dtensor_to_tensor(input, device_mesh=self.tp_mesh, desired_placement=self.output_placement)
        return input

    def extra_repr(self) -> str:
        return "in_features_per_device={}, out_features={}, bias={}".format(
            self.in_features_per_device, self.out_features, self.bias is not None
        )<|MERGE_RESOLUTION|>--- conflicted
+++ resolved
@@ -15,52 +15,6 @@
 from .TP import get_module_placements
 
 
-<<<<<<< HEAD
-class ReplicatedLinear(ParameterizedLinear, DTensorModule):
-    def __init__(
-        self,
-        in_features: int,
-        out_features: int,
-        bias: bool = True,
-        device: torch.device | None = None,
-        dtype: torch.dtype | None = None,
-        std: float | None = None,
-        sequence_parallel: bool = False,
-    ) -> ReplicatedLinear:
-        super().__init__(in_features, out_features, bias, device, dtype, std)
-
-        self.tp_mesh = ProcessGroupManager.get_tensor_parallel_mesh()
-
-        self.weight = nn.Parameter(
-            tensor_to_dtensor(
-                self.weight, device_mesh=ProcessGroupManager.get_tensor_parallel_mesh(), current_placement=Replicate()
-            )
-        )
-        if bias:
-            self.bias = nn.Parameter(
-                tensor_to_dtensor(
-                    self.bias,
-                    device_mesh=ProcessGroupManager.get_tensor_parallel_mesh(),
-                    current_placement=Replicate(),
-                )
-            )
-
-        self.input_placement = get_module_placements(sequence_parallel)
-
-        if use_async_tensor_parallel():
-            self.compile()
-
-    def forward(self, input: torch.Tensor) -> torch.Tensor:
-        input = tensor_to_dtensor(input, device_mesh=self.tp_mesh, current_placement=self.input_placement)
-        input = super().forward(input)
-        input = dtensor_to_tensor(
-            input, device_mesh=self.tp_mesh, desired_placement=Replicate(), grad_placement=Partial()
-        )
-        return input
-
-
-=======
->>>>>>> a57b136b
 class ColumnParallelLinear(ParameterizedLinear, DTensorModule):
     def __init__(
         self,
