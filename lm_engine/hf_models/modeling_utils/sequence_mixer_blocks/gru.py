--- conflicted
+++ resolved
@@ -226,16 +226,12 @@
             i.view(*input.size()[:-1], self.num_heads, self.state_head_dim) for i in (input, forget_input, reset_input)
         ]
 
-<<<<<<< HEAD
         state_weight = self.state_weight_norm(self.state_weight.view(3 * self.num_heads, -1)).view_as(
             self.state_weight
         )
         weight, forget_weight, reset_weight = state_weight.chunk(3, dim=0)
 
-        input = gru_cute(
-=======
         input = gru(
->>>>>>> a57b136b
             input=input,
             weight=weight,
             forget_input=forget_input,
