# **************************************************
# Copyright (c) 2025, Mayank Mishra
# **************************************************

from __future__ import annotations

import math

import torch
import torch.nn as nn
import torch.nn.functional as F

from ....enums import Kernel
from ....kernels import is_kernel_allowed
from ....utils import divide_if_divisible, is_fma_available
from ...cache import GenerationCache
from ...parameter import mark_parameter_as_mup_learning_rate, mark_parameter_as_no_weight_decay
from ..activations import is_glu
from ..convolution import ParameterizedConv1d
from ..linear import ParameterizedLinear, ParameterizedLowRankLinear
from ..normalization import get_normalization_function
from .causal_convolution import causal_convolution
from .utils import compute_cu_seqlens_and_max_seqlen_from_attention_mask, pack_sequence, unpack_sequence


if is_fma_available():
    from fma import KernelBackend
    from fma.modules.gru import gru


class GRU(nn.Module):
    def __init__(
        self,
        input_size: int,
        state_size: int,
        output_size: int,
        low_rank: int | None,
        low_rank_norm: bool,
        num_heads: int,
        num_groups: int | None,
        kernel_size: int | None,
        activation_function: str | None,
        add_bias: bool,
        gradient_clipping: float | None,
        initializer_range: float,
        m_width: float,
        init_method: str,
        normalization_function: str | None,
        num_layers: int,
        layer_idx: int,
        use_padding_free_transformer: bool,
    ) -> GRU:
        super().__init__()

        self.input_size = input_size
        self.state_size = state_size
        self.output_size = output_size
        self.low_rank = low_rank
        self.num_heads = num_heads
        self.num_groups = num_groups
        self.kernel_size = kernel_size
        self.activation_string = activation_function
        self.gradient_clipping = gradient_clipping
        self.layer_idx = layer_idx
        self.use_padding_free_transformer = use_padding_free_transformer
        self.state_head_dim = divide_if_divisible(self.state_size, self.num_heads, "")

        std = initializer_range
        if init_method == "mup":
            std /= math.sqrt(m_width)
        self.state_weight_std = std

<<<<<<< HEAD
        if self.low_rank is None:
            self.input_projection = ParameterizedLinear(
                self.input_size,
                3 * self.state_size + (self.state_size if self.is_gated_normalization else 0),
                bias=add_bias,
                std=std,
            )
        else:
            self.input_projection = ParameterizedLowRankLinear(
                self.input_size,
                self.state_size,
                rank=self.low_rank,
                bias=add_bias,
                norm=low_rank_norm,
                std=std,
            )

            self.forget_projection = ParameterizedLowRankLinear(
                self.input_size,
                self.state_size,
                rank=self.low_rank,
                bias=add_bias,
                norm=low_rank_norm,
                std=std,
            )

            self.reset_projection = ParameterizedLowRankLinear(
                self.input_size,
                self.state_size,
                rank=self.low_rank,
                bias=add_bias,
                norm=low_rank_norm,
                std=std,
            )

            if self.is_gated_normalization:
                self.gate_projection = ParameterizedLowRankLinear(
                    self.input_size,
                    self.state_size,
                    rank=self.low_rank,
                    bias=add_bias,
                    norm=low_rank_norm,
                    std=std,
                )

        if kernel_size is None:
            assert num_groups is None
            assert activation_function is None
        else:
            is_glu_activation = is_glu(self.activation_string)
            divide_if_divisible((6 if is_glu_activation else 3) * self.state_size, num_groups, "")

            self.conv1d = ParameterizedConv1d(
                in_channels=3 * self.state_size,
                out_channels=(6 if is_glu_activation else 3) * self.state_size,
                kernel_size=kernel_size,
                bias=add_bias,
                padding=kernel_size - 1,
                groups=num_groups,
                std=std,
            )
=======
        self.input_projection = ParameterizedLinear(
            self.input_size,
            4 * self.state_size,
            bias=add_bias,
            std=std,
        )
>>>>>>> a6f9dfbb

        self.state_weight = nn.Parameter(torch.empty(3 * self.num_heads, self.state_head_dim, self.state_head_dim))

        std = initializer_range / math.sqrt(2 * num_layers)
        if init_method == "mup":
            std /= math.sqrt(m_width)
        self.output_projection = ParameterizedLinear(self.state_size, self.output_size, bias=False, std=std)

        self.norm = get_normalization_function(normalization_function, self.state_size)
        self.input_norm = get_normalization_function("rmsnorm", self.state_size)
        self.forget_norm = get_normalization_function("rmsnorm", self.state_size)
        self.reset_norm = get_normalization_function("rmsnorm", self.state_size)

        self.state_weight_norm = get_normalization_function(
            "p_norm", self.state_head_dim * self.state_head_dim, elementwise_affine=False, p=2
        )

        mark_parameter_as_mup_learning_rate(self.conv1d.weight)

        if self.low_rank is None:
            mark_parameter_as_mup_learning_rate(self.input_projection.weight)
        else:
            mark_parameter_as_mup_learning_rate(self.input_projection.l1.weight)
            mark_parameter_as_mup_learning_rate(self.input_projection.l2.weight)

        mark_parameter_as_mup_learning_rate(self.state_weight)
        mark_parameter_as_mup_learning_rate(self.output_projection.weight)

        mark_parameter_as_no_weight_decay(self.state_weight)

        self.reset_parameters()

    def forward(
        self,
        input: torch.Tensor,
        cache_params: GenerationCache | None = None,
        attention_mask: torch.Tensor | None = None,
        cu_seqlens: torch.Tensor | None = None,
        max_seqlen: int | None = None,
    ) -> torch.Tensor:
        if self.use_padding_free_transformer:
            assert cache_params is None
            assert attention_mask is None
        else:
            assert cu_seqlens is None
            assert max_seqlen is None

            B, S = input.size()[:2]

            if attention_mask is not None:
                cu_seqlens, max_seqlen = compute_cu_seqlens_and_max_seqlen_from_attention_mask(attention_mask)
                input = pack_sequence(inputs=input, cu_seqlens=cu_seqlens)

        input_state = None if cache_params is None else cache_params.get_cache(self.layer_idx)
        conv_state = None

<<<<<<< HEAD
        if self.low_rank is None:
            input = self.input_projection(input)
=======
        input = self.input_projection(input)
        input, gate = input.split((3 * self.state_size, self.state_size), dim=-1)

        weight = self.state_weight
>>>>>>> a6f9dfbb

            if self.is_gated_normalization:
                input, gate = input.split((3 * self.state_size, self.state_size), dim=-1)
        else:
            if self.is_gated_normalization:
                gate = self.gate_projection(input)

            forget_input = self.forget_projection(input)
            reset_input = self.reset_projection(input)
            input = self.input_projection(input)

            input = torch.cat([input, forget_input, reset_input], dim=-1)

        if self.kernel_size is not None:
            input, conv_state = causal_convolution(
                hidden_states=input,
                input_state=conv_state,
                attention_mask=attention_mask,
                conv1d_weight=self.conv1d.weight,
                conv1d_bias=self.conv1d.bias,
                conv1d_num_groups=self.num_groups,
                return_cache_state=cache_params is not None,
                activation_string=self.activation_string,
                conv1d_padding=self.kernel_size - 1,
                conv1d_stride=1,
            )

        input, forget_input, reset_input = input.chunk(3, dim=-1)

        input = self.input_norm(input)
        forget_input = self.forget_norm(forget_input)
        reset_input = self.reset_norm(reset_input)

        input, forget_input, reset_input = [
            i.view(*input.size()[:-1], self.num_heads, self.state_head_dim) for i in (input, forget_input, reset_input)
        ]

        state_weight = self.state_weight_norm(self.state_weight.view(3 * self.num_heads, -1)).view_as(
            self.state_weight
        )
        weight, forget_weight, reset_weight = state_weight.chunk(3, dim=0)

        input = gru(
            input=input,
            weight=weight,
            forget_input=forget_input,
            forget_weight=forget_weight,
            reset_input=reset_input,
            reset_weight=reset_weight,
            input_state=input_state,
            gradient_clipping=self.gradient_clipping,
            cu_seqlens=cu_seqlens,
            max_seqlen=max_seqlen,
            kernel_backend=KernelBackend.triton if is_kernel_allowed(Kernel.gru) else KernelBackend.torch,
        )

        if not self.use_padding_free_transformer and attention_mask is not None:
            input = unpack_sequence(inputs=input, cu_seqlens=cu_seqlens, output_shape=(B, S, *input.size()[1:]))

        if cache_params is not None:
            cache_params.update(state=input[:, -1], num_tokens_added=input.size(1), layer_idx=self.layer_idx)

        input = input.view(*input.size()[:-2], -1)

        input = input * F.silu(gate)
        input = self.norm(input)

        input = self.output_projection(input)

        return input

    @torch.no_grad()
    def reset_parameters(self) -> None:
        nn.init.normal_(self.state_weight, std=self.state_weight_std)

    def extra_repr(self) -> str:
        return f"gradient_clipping = {self.gradient_clipping}\nweight_shape: {str(self.state_weight.shape)}"<|MERGE_RESOLUTION|>--- conflicted
+++ resolved
@@ -70,14 +70,8 @@
             std /= math.sqrt(m_width)
         self.state_weight_std = std
 
-<<<<<<< HEAD
         if self.low_rank is None:
-            self.input_projection = ParameterizedLinear(
-                self.input_size,
-                3 * self.state_size + (self.state_size if self.is_gated_normalization else 0),
-                bias=add_bias,
-                std=std,
-            )
+            self.input_projection = ParameterizedLinear(self.input_size, 4 * self.state_size, bias=add_bias, std=std)
         else:
             self.input_projection = ParameterizedLowRankLinear(
                 self.input_size,
@@ -106,15 +100,14 @@
                 std=std,
             )
 
-            if self.is_gated_normalization:
-                self.gate_projection = ParameterizedLowRankLinear(
-                    self.input_size,
-                    self.state_size,
-                    rank=self.low_rank,
-                    bias=add_bias,
-                    norm=low_rank_norm,
-                    std=std,
-                )
+            self.gate_projection = ParameterizedLowRankLinear(
+                self.input_size,
+                self.state_size,
+                rank=self.low_rank,
+                bias=add_bias,
+                norm=low_rank_norm,
+                std=std,
+            )
 
         if kernel_size is None:
             assert num_groups is None
@@ -132,14 +125,6 @@
                 groups=num_groups,
                 std=std,
             )
-=======
-        self.input_projection = ParameterizedLinear(
-            self.input_size,
-            4 * self.state_size,
-            bias=add_bias,
-            std=std,
-        )
->>>>>>> a6f9dfbb
 
         self.state_weight = nn.Parameter(torch.empty(3 * self.num_heads, self.state_head_dim, self.state_head_dim))
 
@@ -196,22 +181,11 @@
         input_state = None if cache_params is None else cache_params.get_cache(self.layer_idx)
         conv_state = None
 
-<<<<<<< HEAD
         if self.low_rank is None:
             input = self.input_projection(input)
-=======
-        input = self.input_projection(input)
-        input, gate = input.split((3 * self.state_size, self.state_size), dim=-1)
-
-        weight = self.state_weight
->>>>>>> a6f9dfbb
-
-            if self.is_gated_normalization:
-                input, gate = input.split((3 * self.state_size, self.state_size), dim=-1)
-        else:
-            if self.is_gated_normalization:
-                gate = self.gate_projection(input)
-
+            input, gate = input.split((3 * self.state_size, self.state_size), dim=-1)
+        else:
+            gate = self.gate_projection(input)
             forget_input = self.forget_projection(input)
             reset_input = self.reset_projection(input)
             input = self.input_projection(input)
