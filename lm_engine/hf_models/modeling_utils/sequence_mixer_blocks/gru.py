# **************************************************
# Copyright (c) 2025, Mayank Mishra
# **************************************************

from __future__ import annotations

import math

import torch
import torch.nn as nn
import torch.nn.functional as F

from ....utils import divide_if_divisible, is_xma_available
from ...cache import GenerationCache
from ...mask import AttentionMaskInfo
from ...parameter import mark_parameter_as_mup_learning_rate, mark_parameter_as_no_weight_decay
from ..linear import ParameterizedLinear
from ..normalization import get_normalization_function


<<<<<<< HEAD
if is_fma_available():
    from fma import KernelBackend
    from fma.layers.gru import gru
=======
if is_xma_available():
    from xma.layers.gru import gru
>>>>>>> 64b84381


class GRU(nn.Module):
    def __init__(
        self,
        input_size: int,
        state_size: int,
        output_size: int,
        num_heads: int,
        add_bias: bool,
        gradient_clipping: float | None,
        initializer_range: float,
        m_width: float,
        init_method: str,
        normalization_function: str | None,
        scaling_factor: float | None,
        num_layers: int,
        layer_idx: int,
    ) -> GRU:
        super().__init__()

        self.input_size = input_size
        self.state_size = state_size
        self.output_size = output_size
        self.num_heads = num_heads
        self.gradient_clipping = gradient_clipping
        self.layer_idx = layer_idx
        self.state_head_dim = divide_if_divisible(self.state_size, self.num_heads, "")

        std = initializer_range
        if init_method == "mup":
            std /= math.sqrt(m_width)
        self.state_weight_std = std

        self.input_projection = ParameterizedLinear(self.input_size, 4 * self.state_size, bias=add_bias, std=std)
        self.state_weight = nn.Parameter(torch.empty(3 * self.num_heads, self.state_head_dim, self.state_head_dim))

        std = initializer_range / math.sqrt(2 * num_layers)
        if init_method == "mup":
            std /= math.sqrt(m_width)
        self.output_projection = ParameterizedLinear(self.state_size, self.output_size, bias=False, std=std)

        self.norm = get_normalization_function(normalization_function, self.state_size)

        self.scaling_factor = scaling_factor
        self.reset_parameters()

        mark_parameter_as_mup_learning_rate(self.input_projection.weight)
        mark_parameter_as_mup_learning_rate(self.state_weight)
        mark_parameter_as_mup_learning_rate(self.output_projection.weight)

        mark_parameter_as_no_weight_decay(self.state_weight)

    def forward(
        self, x: torch.Tensor, attention_mask_info: AttentionMaskInfo, cache_params: GenerationCache | None = None
    ) -> torch.Tensor:
        x = self.input_projection(x)
        x, g = x.split((3 * self.state_size, self.state_size), dim=-1)

        if self.scaling_factor != 1:
            x = x * self.scaling_factor

        x, x_forget, x_reset = x.chunk(3, dim=-1)
        x, x_forget, x_reset = [i.view(T, self.num_heads, self.state_head_dim) for i in (x, x_forget, x_reset)]

        weight = self.state_weight
        if self.scaling_factor != 1:
            weight = weight * self.scaling_factor

        weight, forget_weight, reset_weight = weight.chunk(3, dim=0)

        cu_seqlens = None if attention_mask_info.is_ragged() else attention_mask_info.get_cu_seqlens()
        max_seqlen = None if attention_mask_info.is_ragged() else attention_mask_info.get_max_seqlen()

        x = gru(
            input=attention_mask_info.unpack_sequence(x),
            weight=weight,
            forget_input=x_forget,
            forget_weight=forget_weight,
            reset_input=x_reset,
            reset_weight=reset_weight,
            input_state=None if cache_params is None else cache_params.get_cache(self.layer_idx),
            gradient_clipping=self.gradient_clipping,
            cu_seqlens=cu_seqlens,
            max_seqlen=max_seqlen,
        )

        if cache_params is not None:
            if cu_seqlens is None:
                cache_params.update(state=x[:, -1], num_tokens_added=input.size(1), layer_idx=self.layer_idx)
            else:
                cache_params.update(
                    state=x[cu_seqlens[1:] - 1], num_tokens_added=cu_seqlens[1:], layer_idx=self.layer_idx
                )

        x = x.flatten(-2, -1)
        x = x * F.silu(g)
        x = self.norm(x)
        x = self.output_projection(x)

        return x

    @torch.no_grad()
    def reset_parameters(self) -> None:
        nn.init.normal_(self.state_weight, std=self.state_weight_std)

    def extra_repr(self) -> str:
        return f"gradient_clipping = {self.gradient_clipping}\nweight_shape: {str(self.state_weight.shape)}"<|MERGE_RESOLUTION|>--- conflicted
+++ resolved
@@ -18,14 +18,8 @@
 from ..normalization import get_normalization_function
 
 
-<<<<<<< HEAD
-if is_fma_available():
-    from fma import KernelBackend
-    from fma.layers.gru import gru
-=======
 if is_xma_available():
     from xma.layers.gru import gru
->>>>>>> 64b84381
 
 
 class GRU(nn.Module):
