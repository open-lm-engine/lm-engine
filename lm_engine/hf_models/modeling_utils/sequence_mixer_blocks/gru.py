# **************************************************
# Copyright (c) 2025, Mayank Mishra
# **************************************************

from __future__ import annotations

import math

import torch
import torch.nn as nn

from ....enums import Kernel
from ....kernels import is_kernel_allowed
from ....utils import divide_if_divisible, is_cute_kernels_available
from ...cache import GenerationCache
from ...parameter import mark_parameter_as_mup_learning_rate, mark_parameter_as_no_weight_decay
from ..activations import is_glu
from ..convolution import ParameterizedConv1d
from ..linear import ParameterizedLinear, ParameterizedLowRankLinear
from ..normalization import get_normalization_function
<<<<<<< HEAD
from .causal_convolution import causal_convolution
from .packing import compute_cu_seqlens_and_max_seqlen_from_attention_mask, pack_sequence, unpack_sequence
=======
from .utils import compute_cu_seqlens_and_max_seqlen_from_attention_mask, pack_sequence, unpack_sequence
>>>>>>> 0e48eec5


if is_cute_kernels_available():
    from cute_kernels import KernelBackend
    from cute_kernels.modules.gru import gru_cute


class GRU(nn.Module):
    def __init__(
        self,
        input_size: int,
        state_size: int,
        output_size: int,
        low_rank: int | None,
        low_rank_norm: bool,
        num_heads: int,
        num_groups: int | None,
        kernel_size: int | None,
        activation_function: str | None,
        add_bias: bool,
        gradient_clipping: float | None,
        initializer_range: float,
        m_width: float,
        init_method: str,
        normalization_function: str | None,
        num_layers: int,
        layer_idx: int,
        use_padding_free_transformer: bool,
    ) -> GRU:
        super().__init__()

        self.input_size = input_size
        self.state_size = state_size
        self.output_size = output_size
        self.low_rank = low_rank
        self.num_heads = num_heads
        self.num_groups = num_groups
        self.kernel_size = kernel_size
        self.activation_string = activation_function
        self.gradient_clipping = gradient_clipping
        self.layer_idx = layer_idx
        self.use_padding_free_transformer = use_padding_free_transformer
        self.state_head_dim = divide_if_divisible(self.state_size, self.num_heads, "")
        self.is_gated_normalization = normalization_function == "silu_gated_rmsnorm"

        std = initializer_range
        if init_method == "mup":
            std /= math.sqrt(m_width)
        self.state_weight_std = std

        if self.low_rank is None:
            self.input_projection = ParameterizedLinear(
                self.input_size,
                3 * self.state_size + (self.state_size if self.is_gated_normalization else 0),
                bias=add_bias,
                std=std,
            )
        else:
            self.input_projection = ParameterizedLowRankLinear(
                self.input_size,
                self.state_size,
                rank=self.low_rank,
                bias=add_bias,
                norm=low_rank_norm,
                std=std,
            )

            self.forget_projection = ParameterizedLowRankLinear(
                self.input_size,
                self.state_size,
                rank=self.low_rank,
                bias=add_bias,
                norm=low_rank_norm,
                std=std,
            )

            self.reset_projection = ParameterizedLowRankLinear(
                self.input_size,
                self.state_size,
                rank=self.low_rank,
                bias=add_bias,
                norm=low_rank_norm,
                std=std,
            )

            if self.is_gated_normalization:
                self.gate_projection = ParameterizedLowRankLinear(
                    self.input_size,
                    self.state_size,
                    rank=self.low_rank,
                    bias=add_bias,
                    norm=low_rank_norm,
                    std=std,
                )

        if kernel_size is None:
            assert num_groups is None
            assert activation_function is None
        else:
            is_glu_activation = is_glu(self.activation_string)
            divide_if_divisible((6 if is_glu_activation else 3) * self.state_size, num_groups, "")

            self.conv1d = ParameterizedConv1d(
                in_channels=3 * self.state_size,
                out_channels=(6 if is_glu_activation else 3) * self.state_size,
                kernel_size=kernel_size,
                bias=add_bias,
                padding=kernel_size - 1,
                groups=num_groups,
                std=std,
            )

        self.state_weight = nn.Parameter(torch.empty(3 * self.num_heads, self.state_head_dim, self.state_head_dim))

        std = initializer_range / math.sqrt(2 * num_layers)
        if init_method == "mup":
            std /= math.sqrt(m_width)
        self.output_projection = ParameterizedLinear(self.state_size, self.output_size, bias=False, std=std)

        self.norm = get_normalization_function(normalization_function, self.state_size)
        self.input_norm = get_normalization_function("rmsnorm", self.state_size)
        self.forget_norm = get_normalization_function("rmsnorm", self.state_size)
        self.reset_norm = get_normalization_function("rmsnorm", self.state_size)

        self.state_weight_norm = get_normalization_function(
            "p_norm", self.state_head_dim * self.state_head_dim, elementwise_affine=False, p=2
        )

        mark_parameter_as_mup_learning_rate(self.conv1d.weight)

        if self.low_rank is None:
            mark_parameter_as_mup_learning_rate(self.input_projection.weight)
        else:
            mark_parameter_as_mup_learning_rate(self.input_projection.l1.weight)
            mark_parameter_as_mup_learning_rate(self.input_projection.l2.weight)

        mark_parameter_as_mup_learning_rate(self.state_weight)
        mark_parameter_as_mup_learning_rate(self.output_projection.weight)

        mark_parameter_as_no_weight_decay(self.state_weight)

        self.reset_parameters()

    def forward(
        self,
        input: torch.Tensor,
        cache_params: GenerationCache | None = None,
        attention_mask: torch.Tensor | None = None,
        cu_seqlens: torch.Tensor | None = None,
        max_seqlen: int | None = None,
    ) -> torch.Tensor:
        if self.use_padding_free_transformer:
            assert cache_params is None
            assert attention_mask is None
        else:
            assert cu_seqlens is None
            assert max_seqlen is None

            B, S = input.size()[:2]

            if attention_mask is not None:
                cu_seqlens, max_seqlen = compute_cu_seqlens_and_max_seqlen_from_attention_mask(attention_mask)
                input = pack_sequence(inputs=input, cu_seqlens=cu_seqlens)

        input_state = None if cache_params is None else cache_params.get_cache(self.layer_idx)
        conv_state = None

        if self.low_rank is None:
            input = self.input_projection(input)

            if self.is_gated_normalization:
                input, gate = input.split((3 * self.state_size, self.state_size), dim=-1)
        else:
            if self.is_gated_normalization:
                gate = self.gate_projection(input)

            forget_input = self.forget_projection(input)
            reset_input = self.reset_projection(input)
            input = self.input_projection(input)

            input = torch.cat([input, forget_input, reset_input], dim=-1)

        if self.kernel_size is not None:
            input, conv_state = causal_convolution(
                hidden_states=input,
                input_state=conv_state,
                attention_mask=attention_mask,
                conv1d_weight=self.conv1d.weight,
                conv1d_bias=self.conv1d.bias,
                conv1d_num_groups=self.num_groups,
                return_cache_state=cache_params is not None,
                activation_string=self.activation_string,
                conv1d_padding=self.kernel_size - 1,
                conv1d_stride=1,
            )

        input, forget_input, reset_input = input.chunk(3, dim=-1)

        input = self.input_norm(input)
        forget_input = self.forget_norm(forget_input)
        reset_input = self.reset_norm(reset_input)

        input, forget_input, reset_input = [
            i.view(*input.size()[:-1], self.num_heads, self.state_head_dim) for i in (input, forget_input, reset_input)
        ]

        state_weight = self.state_weight_norm(self.state_weight.view(3 * self.num_heads, -1)).view_as(
            self.state_weight
        )
        weight, forget_weight, reset_weight = state_weight.chunk(3, dim=0)

        input = gru_cute(
            input=input,
            weight=weight,
            forget_input=forget_input,
            forget_weight=forget_weight,
            reset_input=reset_input,
            reset_weight=reset_weight,
            input_state=input_state,
            gradient_clipping=self.gradient_clipping,
            cu_seqlens=cu_seqlens,
            max_seqlen=max_seqlen,
            kernel_backend=KernelBackend.triton if is_kernel_allowed(Kernel.gru_cute) else KernelBackend.torch,
        )

        if not self.use_padding_free_transformer and attention_mask is not None:
<<<<<<< HEAD
            input = unpack_sequence(inputs=input, cu_seqlens=cu_seqlens, desired_shape=(B, S, *input.size()[1:]))
=======
            input = unpack_sequence(
                inputs=input, cu_seqlens=cu_seqlens, output_shape=(batch_size, sequence_length, *input.size()[1:])
            )
>>>>>>> 0e48eec5

        if cache_params is not None:
            cache_params.update(state=input[:, -1], num_tokens_added=input.size(1), layer_idx=self.layer_idx)

        input = input.view(*input.size()[:-2], -1)

        if self.is_gated_normalization:
            input = self.norm(input, gate)
        else:
            input = self.norm(input)

        input = self.output_projection(input)

        return input

    @torch.no_grad()
    def reset_parameters(self) -> None:
        nn.init.normal_(self.state_weight, std=self.state_weight_std)

    def extra_repr(self) -> str:
        return f"gradient_clipping = {self.gradient_clipping}\nweight_shape: {str(self.state_weight.shape)}"<|MERGE_RESOLUTION|>--- conflicted
+++ resolved
@@ -18,12 +18,8 @@
 from ..convolution import ParameterizedConv1d
 from ..linear import ParameterizedLinear, ParameterizedLowRankLinear
 from ..normalization import get_normalization_function
-<<<<<<< HEAD
 from .causal_convolution import causal_convolution
-from .packing import compute_cu_seqlens_and_max_seqlen_from_attention_mask, pack_sequence, unpack_sequence
-=======
 from .utils import compute_cu_seqlens_and_max_seqlen_from_attention_mask, pack_sequence, unpack_sequence
->>>>>>> 0e48eec5
 
 
 if is_cute_kernels_available():
@@ -250,13 +246,7 @@
         )
 
         if not self.use_padding_free_transformer and attention_mask is not None:
-<<<<<<< HEAD
-            input = unpack_sequence(inputs=input, cu_seqlens=cu_seqlens, desired_shape=(B, S, *input.size()[1:]))
-=======
-            input = unpack_sequence(
-                inputs=input, cu_seqlens=cu_seqlens, output_shape=(batch_size, sequence_length, *input.size()[1:])
-            )
->>>>>>> 0e48eec5
+            input = unpack_sequence(inputs=input, cu_seqlens=cu_seqlens, output_shape=(B, S, *input.size()[1:]))
 
         if cache_params is not None:
             cache_params.update(state=input[:, -1], num_tokens_added=input.size(1), layer_idx=self.layer_idx)
