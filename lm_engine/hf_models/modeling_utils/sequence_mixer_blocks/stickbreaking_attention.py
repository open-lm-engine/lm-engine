--- conflicted
+++ resolved
@@ -41,142 +41,7 @@
     return out, 1 - att.sum(dim=-1)
 
 
-<<<<<<< HEAD
 class PaddingFreeSBAttention(Attention):
-=======
-class SBAttention(Attention):
-    def __init__(
-        self,
-        hidden_size: int,
-        num_attention_heads: int,
-        num_key_value_heads: int,
-        attention_multiplier: float,
-        position_embedding_type: str,
-        add_bias: bool,
-        dropout: float,
-        init_method: str,
-        initializer_range: float,
-        m_width: float,
-        num_layers: int,
-        causal: bool,
-        layer_idx: int,
-        use_padding_free_transformer: bool = False,
-    ) -> SBAttention:
-        super().__init__(
-            hidden_size=hidden_size,
-            num_attention_heads=num_attention_heads,
-            num_key_value_heads=num_key_value_heads,
-            attention_multiplier=attention_multiplier,
-            position_embedding_type=position_embedding_type,
-            add_bias=add_bias,
-            softmax_dropout=0,
-            dropout=dropout,
-            init_method=init_method,
-            initializer_range=initializer_range,
-            m_width=m_width,
-            num_layers=num_layers,
-            causal=causal,
-            layer_idx=layer_idx,
-            use_padding_free_transformer=use_padding_free_transformer,
-        )
-
-        self.head_bias = torch.nn.Parameter(torch.zeros(self.hidden_size // self.head_dim, self.head_dim))
-        self.norm = torch.nn.GroupNorm(self.num_heads, self.hidden_size)
-
-    def forward(
-        self,
-        hidden_states: torch.Tensor,
-        past_key_values: GenerationCache | None = None,
-        attention_mask: torch.Tensor | None = None,
-        rope_cos_sin: torch.Tensor | None = None,
-        cu_seqlens: torch.Tensor | None = None,
-        max_seqlen: int | None = None,
-        sb_metadata=None,
-    ) -> torch.Tensor:
-        # assert past_key_values is None
-
-        query, key, value = self._prepare_qkv_for_forward(hidden_states)
-        bsz_, _, length_, _ = query.size()
-
-        if query.size(2) == key.size(2):
-            hidden_states, rem = sb_attn(q=query, k=key, v=value, inv_temp=self.attention_multiplier)
-        else:
-            hidden_states, rem = decoding_stickbreaking(q=query, k=key, v=value, scale=self.attention_multiplier)
-
-        hidden_states = hidden_states + rem[..., None] * self.head_bias[None, :, None, :]
-
-        hidden_states = hidden_states.permute(0, 2, 1, 3)
-        hidden_states = hidden_states.view(bsz_ * length_, self.hidden_size)
-        hidden_states = self.norm(hidden_states)
-        hidden_states = hidden_states.view(bsz_, length_, self.hidden_size)
-
-        hidden_states = self.c_proj(hidden_states)
-        hidden_states = self.dropout(hidden_states)
-
-        return hidden_states
-
-    def _prepare_qkv_for_forward_gqa(
-        self, hidden_states: torch.Tensor
-    ) -> tuple[torch.Tensor, torch.Tensor, torch.Tensor]:
-        batch_size, query_length = hidden_states.shape[:-1]
-
-        hidden_states = hidden_states.view(batch_size, query_length, self.num_key_value_heads, -1)
-
-        query, key, value = hidden_states.split(
-            ((self.num_heads // self.num_key_value_heads) * self.head_dim, self.head_dim, self.head_dim), dim=-1
-        )
-
-        # this needs to be a reshape instead of view sadly
-        query = query.reshape(batch_size, query_length, -1, self.head_dim)
-
-        key = key.repeat(1, 1, self.num_heads // self.num_key_value_heads, 1)
-        value = value.repeat(1, 1, self.num_heads // self.num_key_value_heads, 1)
-
-        query = query.transpose(1, 2)
-        key = key.transpose(1, 2)
-        value = value.transpose(1, 2)
-
-        return query, key, value
-
-    def _prepare_qkv_for_forward_mqa(self, hidden_states):
-        raise NotImplementedError()
-
-
-class PaddingFreeSBAttention(SBAttention):
-    def __init__(
-        self,
-        hidden_size: int,
-        num_attention_heads: int,
-        num_key_value_heads: int,
-        attention_multiplier: float,
-        position_embedding_type: str,
-        add_bias: bool,
-        dropout: float,
-        init_method: str,
-        initializer_range: float,
-        m_width: float,
-        num_layers: int,
-        causal: bool,
-        layer_idx: int,
-    ) -> PaddingFreeSBAttention:
-        super().__init__(
-            hidden_size=hidden_size,
-            num_attention_heads=num_attention_heads,
-            num_key_value_heads=num_key_value_heads,
-            attention_multiplier=attention_multiplier,
-            position_embedding_type=position_embedding_type,
-            add_bias=add_bias,
-            dropout=dropout,
-            init_method=init_method,
-            initializer_range=initializer_range,
-            m_width=m_width,
-            num_layers=num_layers,
-            causal=causal,
-            layer_idx=layer_idx,
-            use_padding_free_transformer=True,
-        )
-
->>>>>>> cc875d9a
     def forward(
         self,
         hidden_states: torch.Tensor,
