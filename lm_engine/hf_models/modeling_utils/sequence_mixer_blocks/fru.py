# **************************************************
# Copyright (c) 2025, Mayank Mishra
# **************************************************

from __future__ import annotations

import math

import torch
import torch.nn as nn
import torch.nn.functional as F

from ....enums import Kernel
from ....kernels import is_kernel_allowed
from ....utils import divide_if_divisible, is_fma_available
from ...cache import GenerationCache
from ...parameter import mark_parameter_as_mup_learning_rate, mark_parameter_as_no_weight_decay
from ..activations import is_glu
from ..convolution import ParameterizedConv1d
from ..linear import ParameterizedLinear
from ..normalization import get_normalization_function
from .causal_convolution import causal_convolution
from .utils import compute_cu_seqlens_and_max_seqlen_from_attention_mask, pack_sequence, unpack_sequence


if is_fma_available():
    from fma import KernelBackend
    from fma.modules.fru import fru


class FRU(nn.Module):
    def __init__(
        self,
        input_size: int,
        state_size: int,
        output_size: int,
        num_heads: int,
        kernel_size: int | None,
        activation_function: str | None,
        add_bias: bool,
        gradient_clipping: float | None,
        initializer_range: float,
        m_width: float,
        init_method: str,
        normalization_function: str | None,
        num_layers: int,
        layer_idx: int,
        use_padding_free_transformer: bool,
    ) -> FRU:
        super().__init__()

        self.input_size = input_size
        self.state_size = state_size
        self.output_size = output_size
        self.num_heads = num_heads
        self.kernel_size = kernel_size
        self.activation_string = activation_function
        self.gradient_clipping = gradient_clipping
        self.layer_idx = layer_idx
        self.use_padding_free_transformer = use_padding_free_transformer
        self.state_head_dim = divide_if_divisible(self.state_size, self.num_heads, "")

        self.q_shape = self.num_heads * self.state_head_dim
        self.k_shape = self.num_heads * self.state_head_dim
        self.v_shape = self.num_heads * self.state_head_dim
        self.f_shape = self.num_heads * self.state_head_dim
        self.g_shape = self.num_heads * self.state_head_dim

        self.conv_dim = self.q_shape + self.k_shape + self.v_shape + self.f_shape

        std = initializer_range
        if init_method == "mup":
            std /= math.sqrt(m_width)
        self.state_weight_std = std

        self.input_projection = ParameterizedLinear(
            self.input_size, self.conv_dim + self.g_shape, bias=add_bias, std=std
        )
        self.input_activation = nn.SiLU()

        if kernel_size is None:
            assert activation_function is None
        else:
            assert self.activation_string is None or not is_glu(self.activation_string)

            self.conv1d = ParameterizedConv1d(
                in_channels=self.conv_dim,
                out_channels=self.conv_dim,
                kernel_size=kernel_size,
                bias=add_bias,
                padding=kernel_size - 1,
                groups=self.conv_dim,
                std=std,
            )

        factor = 1 / math.sqrt(2 * self.state_head_dim)
        p = factor
        _logistic_factor = math.log(p) - math.log(1 - p) 
        self.logistic_factor = nn.Parameter(torch.full((self.num_heads,), fill_value=_logistic_factor))
        mark_parameter_as_no_weight_decay(self.logistic_factor)
        self.state_weight = nn.Parameter(
            torch.eye(self.state_head_dim)[None, :, :] / (torch.sigmoid(self.logistic_factor))[:, None, None]
        )

        # p_m = torch.rand(self.num_heads, self.state_head_dim) * 0.9 + 0.05
        p_m = torch.rand(self.num_heads, 1) * 0.9 + 0.05
        forget_mul = torch.log(p_m) - torch.log(1 - p_m)
        self.forget_multiplier = nn.Parameter(forget_mul)
        mark_parameter_as_no_weight_decay(self.forget_multiplier)

        # self.forget_bias = nn.Parameter(torch.empty(self.num_heads, self.state_head_dim))
        p_b = torch.rand(self.num_heads, self.state_head_dim) * 0.9 + 0.05
        p_b = p_b / p_m
        forget_bias = torch.log(p_b) - torch.log(1 - p_b)
        self.forget_bias = nn.Parameter(forget_bias)
        mark_parameter_as_no_weight_decay(self.forget_bias)

        self.log_activation_range = nn.Parameter(torch.zeros(self.num_heads))
        mark_parameter_as_no_weight_decay(self.log_activation_range)

        self.forget_multiplier = nn.Parameter(torch.empty(self.num_heads, self.state_head_dim))
        mark_parameter_as_no_weight_decay(self.forget_multiplier)
        self.logistic_factor = nn.Parameter(torch.zeros(self.num_heads))
        mark_parameter_as_no_weight_decay(self.logistic_factor)

        std = initializer_range / math.sqrt(2 * num_layers)
        if init_method == "mup":
            std /= math.sqrt(m_width)
        self.output_projection = ParameterizedLinear(self.g_shape, self.output_size, bias=False, std=std)

<<<<<<< HEAD
        self.norm = get_normalization_function(normalization_function, self.state_head_dim, elementwise_affine=False)
=======
        self.register_buffer(
            "reset_weight", torch.zeros(self.num_heads, self.state_head_dim, self.state_head_dim, dtype=torch.bfloat16)
        )

        self.norm = get_normalization_function('p_norm', self.state_head_dim, p=2, elementwise_affine=False)
>>>>>>> 6744e947
        self.g_norm = get_normalization_function(normalization_function, self.state_size)

        mark_parameter_as_mup_learning_rate(self.conv1d.weight)
        mark_parameter_as_mup_learning_rate(self.input_projection.weight)
        mark_parameter_as_mup_learning_rate(self.state_weight)
        mark_parameter_as_mup_learning_rate(self.output_projection.weight)

        # mark_parameter_as_no_weight_decay(self.state_weight)

        self.reset_parameters()

    def forward(
        self,
        input: torch.Tensor,
        cache_params: GenerationCache | None = None,
        attention_mask: torch.Tensor | None = None,
        cu_seqlens: torch.Tensor | None = None,
        max_seqlen: int | None = None,
    ) -> torch.Tensor:
        if self.use_padding_free_transformer:
            assert cache_params is None
            assert attention_mask is None
        else:
            assert cu_seqlens is None
            assert max_seqlen is None

            B, S = input.size()[:2]

            if attention_mask is not None:
                cu_seqlens, max_seqlen = compute_cu_seqlens_and_max_seqlen_from_attention_mask(attention_mask)
                input = pack_sequence(inputs=input, cu_seqlens=cu_seqlens)

        input_state = None if cache_params is None else cache_params.get_cache(self.layer_idx)
        conv_state = None

        input = self.input_projection(input)
        input, gate = input.split((self.conv_dim, self.g_shape), dim=-1)

        if self.kernel_size is not None:
            input, conv_state = causal_convolution(
                hidden_states=input,
                input_state=conv_state,
                attention_mask=attention_mask,
                conv1d_weight=self.conv1d.weight,
                conv1d_bias=self.conv1d.bias,
                conv1d_num_groups=self.conv_dim,
                return_cache_state=cache_params is not None,
                activation_string=self.activation_string,
                conv1d_padding=self.kernel_size - 1,
                conv1d_stride=1,
            )

        q, k, v, f = input.split((self.q_shape, self.k_shape, self.v_shape, self.f_shape), dim=-1)
<<<<<<< HEAD
        factor = torch.sigmoid(self.logistic_factor)
=======
        factor = torch.sigmoid(self.logistic_factor).float()
        activation_range = (F.softplus(self.log_activation_range) + 1).float()
>>>>>>> 6744e947

        q = q.view(*q.size()[:-1], self.num_heads, self.state_head_dim)
        k = k.view(*k.size()[:-1], self.num_heads, self.state_head_dim)
        v = v.view(*v.size()[:-1], self.num_heads, self.state_head_dim)
        f = f.view(*f.size()[:-1], self.num_heads, self.state_head_dim)

        # q = self.norm(q)
        k = self.norm(k)
        # v = self.norm(v)
        # f = self.norm(f)


        # B, S, N, H, 1
        k = k[..., :, None]
        # B, S, N, 1, H
<<<<<<< HEAD
        v = v[..., None, :] * factor[..., :, None, None]
=======
        v = (v[..., None, :] * (factor / activation_range)[..., :, None, None]).to(k.dtype)
>>>>>>> 6744e947

        # B, S, N, H, H
        kvT = k * v

<<<<<<< HEAD
        f = f * (2 * torch.sigmoid(self.forget_multiplier))
=======
        f = (2 * torch.sigmoid(self.forget_multiplier)) * (f + self.forget_bias)
        f_p = torch.softmax(f.float(), dim=-1)
        f = (torch.log(1 - f_p + 1e-4) - torch.log(f_p + 1e-4)).to(k.dtype)
>>>>>>> 6744e947
        f = f[..., None].expand_as(kvT)

        kvT = kvT.permute(0, 3, 1, 2, 4).flatten(0, 1)
        f = f.permute(0, 3, 1, 2, 4).flatten(0, 1)
<<<<<<< HEAD

        input = fru(
            input=kvT,
            weight=self.state_weight * factor[:, None, None],
=======
        # print(f[:, 0].size())
        # print(f[:, 0])
        # print((1 - torch.sigmoid(f[:, 0].view(-1, 16, 32, 16))).sum(1))
        state_weight = (self.state_weight * factor[:, None, None]).to(self.state_weight.dtype)
        input = msu(
            input=kvT,
            weight=state_weight,
>>>>>>> 6744e947
            forget_input=f,
            input_state=input_state,
            gradient_clipping=self.gradient_clipping,
            cu_seqlens=cu_seqlens,
            max_seqlen=max_seqlen,
            kernel_backend=KernelBackend.triton if is_kernel_allowed(Kernel.gru) else KernelBackend.torch,
        )

        # FIXME
        # if not self.use_padding_free_transformer and attention_mask is not None:
        #     input = unpack_sequence(inputs=input, cu_seqlens=cu_seqlens, output_shape=(B, S, *input.size()[1:]))

        # if cache_params is not None:
        #     cache_params.update(state=input[:, -1], num_tokens_added=input.size(1), layer_idx=self.layer_idx)
        input = (input * activation_range[:, None]).to(input.dtype)
        input = input.view(B, self.state_head_dim, S, self.num_heads, self.state_head_dim).permute(0, 2, 3, 1, 4)
        input = q.unsqueeze(-2) @ input
        input = input.squeeze(-2).flatten(-2, -1)

        input = input * F.silu(gate)
        input = self.g_norm(input)

        input = self.output_projection(input)

        return input

    @torch.no_grad()
    def reset_parameters(self) -> None:
<<<<<<< HEAD
        nn.init.normal_(self.state_weight, std=self.state_weight_std)
        nn.init.normal_(self.forget_multiplier, std=self.state_weight_std)
        nn.init.zeros_(self.logistic_factor)
=======
        # nn.init.normal_(self.state_weight, std=self.state_weight_std)
        # nn.init.zeros_(self.reset_weight)
        # nn.init.normal_(self.forget_multiplier, std=self.state_weight_std)
        nn.init.zeros_(self.forget_multiplier)
        nn.init.zeros_(self.forget_bias)

        nn.init.zeros_(self.logistic_factor)
        # torch.fill_(self.log_activation_range, value=3.)
        torch.fill_(self.log_activation_range, value=0.)
>>>>>>> 6744e947

    def extra_repr(self) -> str:
        return f"gradient_clipping = {self.gradient_clipping}\nweight_shape: {str(self.state_weight.shape)}"<|MERGE_RESOLUTION|>--- conflicted
+++ resolved
@@ -95,7 +95,7 @@
 
         factor = 1 / math.sqrt(2 * self.state_head_dim)
         p = factor
-        _logistic_factor = math.log(p) - math.log(1 - p) 
+        _logistic_factor = math.log(p) - math.log(1 - p)
         self.logistic_factor = nn.Parameter(torch.full((self.num_heads,), fill_value=_logistic_factor))
         mark_parameter_as_no_weight_decay(self.logistic_factor)
         self.state_weight = nn.Parameter(
@@ -128,15 +128,7 @@
             std /= math.sqrt(m_width)
         self.output_projection = ParameterizedLinear(self.g_shape, self.output_size, bias=False, std=std)
 
-<<<<<<< HEAD
-        self.norm = get_normalization_function(normalization_function, self.state_head_dim, elementwise_affine=False)
-=======
-        self.register_buffer(
-            "reset_weight", torch.zeros(self.num_heads, self.state_head_dim, self.state_head_dim, dtype=torch.bfloat16)
-        )
-
-        self.norm = get_normalization_function('p_norm', self.state_head_dim, p=2, elementwise_affine=False)
->>>>>>> 6744e947
+        self.norm = get_normalization_function("p_norm", self.state_head_dim, p=2, elementwise_affine=False)
         self.g_norm = get_normalization_function(normalization_function, self.state_size)
 
         mark_parameter_as_mup_learning_rate(self.conv1d.weight)
@@ -190,12 +182,8 @@
             )
 
         q, k, v, f = input.split((self.q_shape, self.k_shape, self.v_shape, self.f_shape), dim=-1)
-<<<<<<< HEAD
-        factor = torch.sigmoid(self.logistic_factor)
-=======
         factor = torch.sigmoid(self.logistic_factor).float()
         activation_range = (F.softplus(self.log_activation_range) + 1).float()
->>>>>>> 6744e947
 
         q = q.view(*q.size()[:-1], self.num_heads, self.state_head_dim)
         k = k.view(*k.size()[:-1], self.num_heads, self.state_head_dim)
@@ -207,44 +195,25 @@
         # v = self.norm(v)
         # f = self.norm(f)
 
-
         # B, S, N, H, 1
         k = k[..., :, None]
         # B, S, N, 1, H
-<<<<<<< HEAD
-        v = v[..., None, :] * factor[..., :, None, None]
-=======
         v = (v[..., None, :] * (factor / activation_range)[..., :, None, None]).to(k.dtype)
->>>>>>> 6744e947
 
         # B, S, N, H, H
         kvT = k * v
 
-<<<<<<< HEAD
-        f = f * (2 * torch.sigmoid(self.forget_multiplier))
-=======
         f = (2 * torch.sigmoid(self.forget_multiplier)) * (f + self.forget_bias)
         f_p = torch.softmax(f.float(), dim=-1)
         f = (torch.log(1 - f_p + 1e-4) - torch.log(f_p + 1e-4)).to(k.dtype)
->>>>>>> 6744e947
         f = f[..., None].expand_as(kvT)
 
         kvT = kvT.permute(0, 3, 1, 2, 4).flatten(0, 1)
         f = f.permute(0, 3, 1, 2, 4).flatten(0, 1)
-<<<<<<< HEAD
 
         input = fru(
             input=kvT,
-            weight=self.state_weight * factor[:, None, None],
-=======
-        # print(f[:, 0].size())
-        # print(f[:, 0])
-        # print((1 - torch.sigmoid(f[:, 0].view(-1, 16, 32, 16))).sum(1))
-        state_weight = (self.state_weight * factor[:, None, None]).to(self.state_weight.dtype)
-        input = msu(
-            input=kvT,
-            weight=state_weight,
->>>>>>> 6744e947
+            weight=(self.state_weight * factor[:, None, None]).to(self.state_weight.dtype),
             forget_input=f,
             input_state=input_state,
             gradient_clipping=self.gradient_clipping,
@@ -273,21 +242,10 @@
 
     @torch.no_grad()
     def reset_parameters(self) -> None:
-<<<<<<< HEAD
-        nn.init.normal_(self.state_weight, std=self.state_weight_std)
-        nn.init.normal_(self.forget_multiplier, std=self.state_weight_std)
-        nn.init.zeros_(self.logistic_factor)
-=======
-        # nn.init.normal_(self.state_weight, std=self.state_weight_std)
-        # nn.init.zeros_(self.reset_weight)
-        # nn.init.normal_(self.forget_multiplier, std=self.state_weight_std)
         nn.init.zeros_(self.forget_multiplier)
         nn.init.zeros_(self.forget_bias)
-
         nn.init.zeros_(self.logistic_factor)
-        # torch.fill_(self.log_activation_range, value=3.)
-        torch.fill_(self.log_activation_range, value=0.)
->>>>>>> 6744e947
+        torch.fill_(self.log_activation_range, value=0.0)
 
     def extra_repr(self) -> str:
         return f"gradient_clipping = {self.gradient_clipping}\nweight_shape: {str(self.state_weight.shape)}"