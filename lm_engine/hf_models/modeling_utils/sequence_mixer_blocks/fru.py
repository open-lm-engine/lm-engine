# **************************************************
# Copyright (c) 2025, Mayank Mishra
# **************************************************

from __future__ import annotations

import math

import torch
import torch.nn as nn
import torch.nn.functional as F

from ....enums import Kernel
from ....kernels import is_kernel_allowed
from ....utils import divide_if_divisible, is_fma_available
from ...cache import GenerationCache
from ...parameter import mark_parameter_as_mup_learning_rate, mark_parameter_as_no_weight_decay
from ..activations import is_glu
from ..convolution import ParameterizedConv1d
from ..linear import ParameterizedLinear
from ..normalization import get_normalization_function
from .causal_convolution import causal_convolution
from .utils import compute_cu_seqlens_and_max_seqlen_from_attention_mask, pack_sequence, unpack_sequence


if is_fma_available():
    from fma import KernelBackend
<<<<<<< HEAD
    from fma.modules.fru import fru
=======
    from fma.modules.msu import msu
    # from fma.modules.gru import gru
>>>>>>> e5f89cd2


class FRU(nn.Module):
    def __init__(
        self,
        input_size: int,
        state_size: int,
        output_size: int,
        num_heads: int,
        kernel_size: int | None,
        activation_function: str | None,
        add_bias: bool,
        gradient_clipping: float | None,
        initializer_range: float,
        m_width: float,
        init_method: str,
        normalization_function: str | None,
        num_layers: int,
        layer_idx: int,
        use_padding_free_transformer: bool,
    ) -> FRU:
        super().__init__()

        self.input_size = input_size
        self.state_size = state_size
        self.output_size = output_size
        self.num_heads = num_heads
        self.kernel_size = kernel_size
        self.activation_string = activation_function
        self.gradient_clipping = gradient_clipping
        self.layer_idx = layer_idx
        self.use_padding_free_transformer = use_padding_free_transformer
        self.state_head_dim = divide_if_divisible(self.state_size, self.num_heads, "")

        self.num_groups = 1
        assert self.num_heads % self.num_groups == 0
        self.num_q_heads = self.num_groups
        self.num_k_heads = self.num_groups
        self.num_v_heads = self.num_heads
        self.num_f_heads = self.num_heads

        self.qk_head_dim = 2 * self.state_head_dim
        self.v_head_dim = self.state_head_dim

        self.q_shape = self.num_q_heads * self.qk_head_dim
        self.k_shape = self.num_k_heads * self.qk_head_dim
        self.f_shape = self.num_f_heads * self.qk_head_dim
        self.v_shape = self.num_v_heads * self.v_head_dim
        self.g_shape = self.num_v_heads * self.v_head_dim

        self.conv_dim = self.q_shape + self.k_shape + self.v_shape + self.f_shape

        std = initializer_range
        if init_method == "mup":
            std /= math.sqrt(m_width)
        self.state_weight_std = std

        self.input_projection = ParameterizedLinear(
            self.input_size, self.conv_dim + self.g_shape, bias=add_bias, std=std
        )
        self.input_activation = nn.SiLU()

        if kernel_size is None:
            assert activation_function is None
        else:
            assert self.activation_string is None or not is_glu(self.activation_string)

            self.conv1d = ParameterizedConv1d(
                in_channels=self.conv_dim,
                out_channels=self.conv_dim,
                kernel_size=kernel_size,
                bias=add_bias,
                padding=kernel_size - 1,
                groups=self.conv_dim,
                std=std,
            )

        factor = 1 / math.sqrt(2 * self.state_head_dim)
        p = factor
<<<<<<< HEAD
        _logistic_factor = math.log(p) - math.log(1 - p)
        self.logistic_factor = nn.Parameter(torch.full((self.num_heads,), fill_value=_logistic_factor))
=======
        _logistic_factor = math.log(p) - math.log(1 - p) 
        self.logistic_factor = nn.Parameter(torch.full((self.num_v_heads,), fill_value=_logistic_factor))
>>>>>>> e5f89cd2
        mark_parameter_as_no_weight_decay(self.logistic_factor)
        self.state_weight = nn.Parameter(
            torch.eye(self.state_head_dim)[None, :, :] / (torch.sigmoid(self.logistic_factor))[:, None, None]
        )

        # p_m = torch.rand(self.num_heads, self.state_head_dim) * 0.9 + 0.05
        p_m = torch.rand(self.num_f_heads) * 0.9 + 0.05
        forget_mul = torch.log(p_m) - torch.log(1 - p_m)
        self.forget_multiplier = nn.Parameter(forget_mul)
        mark_parameter_as_no_weight_decay(self.forget_multiplier)

        # self.forget_bias = nn.Parameter(torch.empty(self.num_heads, self.state_head_dim))
        p_b = torch.rand(self.num_f_heads, self.qk_head_dim) * 0.9 + 0.05
        p_b = p_b / p_m[:, None]
        forget_bias = torch.log(p_b) - torch.log(1 - p_b)
        self.forget_bias = nn.Parameter(forget_bias)
        mark_parameter_as_no_weight_decay(self.forget_bias)

        self.log_activation_range = nn.Parameter(torch.zeros((self.num_v_heads,)))
        mark_parameter_as_no_weight_decay(self.log_activation_range)

        std = initializer_range / math.sqrt(2 * num_layers)
        if init_method == "mup":
            std /= math.sqrt(m_width)
        self.output_projection = ParameterizedLinear(self.g_shape, self.output_size, bias=False, std=std)

        self.norm = get_normalization_function("p_norm", self.state_head_dim, p=2, elementwise_affine=False)
        self.g_norm = get_normalization_function(normalization_function, self.state_size)

        mark_parameter_as_mup_learning_rate(self.conv1d.weight)
        mark_parameter_as_mup_learning_rate(self.input_projection.weight)
        mark_parameter_as_mup_learning_rate(self.state_weight)
        mark_parameter_as_mup_learning_rate(self.output_projection.weight)

        # mark_parameter_as_no_weight_decay(self.state_weight)

        self.reset_parameters()

    def forward(
        self,
        input: torch.Tensor,
        cache_params: GenerationCache | None = None,
        attention_mask: torch.Tensor | None = None,
        cu_seqlens: torch.Tensor | None = None,
        max_seqlen: int | None = None,
    ) -> torch.Tensor:
        if self.use_padding_free_transformer:
            assert cache_params is None
            assert attention_mask is None
        else:
            assert cu_seqlens is None
            assert max_seqlen is None

            B, S = input.size()[:2]

            if attention_mask is not None:
                cu_seqlens, max_seqlen = compute_cu_seqlens_and_max_seqlen_from_attention_mask(attention_mask)
                input = pack_sequence(inputs=input, cu_seqlens=cu_seqlens)

        input_state = None if cache_params is None else cache_params.get_cache(self.layer_idx)
        conv_state = None

        input = self.input_projection(input)
        input, gate = input.split((self.conv_dim, self.g_shape), dim=-1)

        if self.kernel_size is not None:
            input, conv_state = causal_convolution(
                hidden_states=input,
                input_state=conv_state,
                attention_mask=attention_mask,
                conv1d_weight=self.conv1d.weight,
                conv1d_bias=self.conv1d.bias,
                conv1d_num_groups=self.conv_dim,
                return_cache_state=cache_params is not None,
                activation_string=self.activation_string,
                conv1d_padding=self.kernel_size - 1,
                conv1d_stride=1,
            )

        q, k, v, f = input.split((self.q_shape, self.k_shape, self.v_shape, self.f_shape), dim=-1)
        factor = torch.sigmoid(self.logistic_factor).float()
        activation_range = (F.softplus(self.log_activation_range) + 1).float()

        q = q.view(*q.size()[:-1], self.num_q_heads, self.qk_head_dim)
        k = k.view(*k.size()[:-1], self.num_k_heads, self.qk_head_dim)
        v = v.view(*v.size()[:-1], self.num_v_heads, self.v_head_dim)
        f = f.view(*f.size()[:-1], self.num_f_heads, self.qk_head_dim)

        k = self.norm(k)
<<<<<<< HEAD
        # v = self.norm(v)
        # f = self.norm(f)

        # B, S, N, H, 1
        k = k[..., :, None]
        # B, S, N, 1, H
        v = (v[..., None, :] * (factor / activation_range)[..., :, None, None]).to(k.dtype)
=======
        k = k.repeat(1, 1, self.num_v_heads // self.num_k_heads, 1)

        # v = (v * (factor / activation_range).view(self.num_groups, self.num_v_heads // self.num_groups)[..., None, None]).to(k.dtype)
        kvT = k[..., :, None] * v[..., None, :]
>>>>>>> e5f89cd2

        f = (2 * torch.sigmoid(self.forget_multiplier[..., None])) * (f + self.forget_bias)
        f_p = torch.softmax(f.float(), dim=-1)
        f = (torch.log(1 - f_p + 1e-4) - torch.log(f_p + 1e-4)).to(k.dtype)
        f = f[..., None].expand_as(kvT)

        kvT = kvT.permute(0, 3, 1, 2, 4).flatten(0, 1)
        f = f.permute(0, 3, 1, 2, 4).flatten(0, 1)
<<<<<<< HEAD

        input = fru(
=======
        state_weight = self.state_weight
        # state_weight = (self.state_weight * factor[:, None, None]).to(self.state_weight.dtype)
        input = msu(
>>>>>>> e5f89cd2
            input=kvT,
            weight=(self.state_weight * factor[:, None, None]).to(self.state_weight.dtype),
            forget_input=f,
<<<<<<< HEAD
=======
            forget_weight=self.reset_weight,
            # reset_input=torch.full_like(v[..., 0], fill_value=20),
            reset_input=torch.full_like(kvT[..., 0], fill_value=20),
            reset_weight=self.reset_weight,
>>>>>>> e5f89cd2
            input_state=input_state,
            gradient_clipping=self.gradient_clipping,
            cu_seqlens=cu_seqlens,
            max_seqlen=max_seqlen,
            kernel_backend=KernelBackend.triton if is_kernel_allowed(Kernel.gru) else KernelBackend.torch,
        )
        # input = (input * activation_range[:, None]).to(input.dtype)
        # FIXME
        # if not self.use_padding_free_transformer and attention_mask is not None:
        #     input = unpack_sequence(inputs=input, cu_seqlens=cu_seqlens, output_shape=(B, S, *input.size()[1:]))

        # if cache_params is not None:
        #     cache_params.update(state=input[:, -1], num_tokens_added=input.size(1), layer_idx=self.layer_idx)
        # assert input.size(0) == B * self.qk_head_dim
        # assert input.size(1) == S
        # assert input.size(2) == self.num_v_heads
        # assert input.size(3) == self.v_head_dim
        input = input.view(B, self.qk_head_dim, S, self.num_v_heads, self.v_head_dim).permute(0, 2, 3, 1, 4)
        input = input.view(B, S, self.num_v_heads, self.qk_head_dim, self.v_head_dim)
        q = q.repeat(1, 1,  self.num_v_heads // self.num_groups, 1)
        input = q.unsqueeze(-2) @ input
        input = input.squeeze(-2).flatten(-2, -1)
        input = input * F.silu(gate)
        input = self.g_norm(input)

        input = self.output_projection(input)

        return input

    @torch.no_grad()
    def reset_parameters(self) -> None:
<<<<<<< HEAD
=======
        nn.init.normal_(self.state_weight, std=self.state_weight_std)
        nn.init.zeros_(self.reset_weight)
        nn.init.normal_(self.forget_multiplier, std=self.state_weight_std)
>>>>>>> e5f89cd2
        nn.init.zeros_(self.forget_multiplier)
        nn.init.zeros_(self.forget_bias)
        nn.init.zeros_(self.logistic_factor)
        nn.init.zeros_(self.log_activation_range)

    def extra_repr(self) -> str:
        return f"gradient_clipping = {self.gradient_clipping}\nweight_shape: {str(self.state_weight.shape)}"<|MERGE_RESOLUTION|>--- conflicted
+++ resolved
@@ -25,12 +25,7 @@
 
 if is_fma_available():
     from fma import KernelBackend
-<<<<<<< HEAD
     from fma.modules.fru import fru
-=======
-    from fma.modules.msu import msu
-    # from fma.modules.gru import gru
->>>>>>> e5f89cd2
 
 
 class FRU(nn.Module):
@@ -110,13 +105,8 @@
 
         factor = 1 / math.sqrt(2 * self.state_head_dim)
         p = factor
-<<<<<<< HEAD
         _logistic_factor = math.log(p) - math.log(1 - p)
-        self.logistic_factor = nn.Parameter(torch.full((self.num_heads,), fill_value=_logistic_factor))
-=======
-        _logistic_factor = math.log(p) - math.log(1 - p) 
         self.logistic_factor = nn.Parameter(torch.full((self.num_v_heads,), fill_value=_logistic_factor))
->>>>>>> e5f89cd2
         mark_parameter_as_no_weight_decay(self.logistic_factor)
         self.state_weight = nn.Parameter(
             torch.eye(self.state_head_dim)[None, :, :] / (torch.sigmoid(self.logistic_factor))[:, None, None]
@@ -198,7 +188,7 @@
 
         q, k, v, f = input.split((self.q_shape, self.k_shape, self.v_shape, self.f_shape), dim=-1)
         factor = torch.sigmoid(self.logistic_factor).float()
-        activation_range = (F.softplus(self.log_activation_range) + 1).float()
+        (F.softplus(self.log_activation_range) + 1).float()
 
         q = q.view(*q.size()[:-1], self.num_q_heads, self.qk_head_dim)
         k = k.view(*k.size()[:-1], self.num_k_heads, self.qk_head_dim)
@@ -206,20 +196,10 @@
         f = f.view(*f.size()[:-1], self.num_f_heads, self.qk_head_dim)
 
         k = self.norm(k)
-<<<<<<< HEAD
-        # v = self.norm(v)
-        # f = self.norm(f)
-
-        # B, S, N, H, 1
-        k = k[..., :, None]
-        # B, S, N, 1, H
-        v = (v[..., None, :] * (factor / activation_range)[..., :, None, None]).to(k.dtype)
-=======
         k = k.repeat(1, 1, self.num_v_heads // self.num_k_heads, 1)
 
         # v = (v * (factor / activation_range).view(self.num_groups, self.num_v_heads // self.num_groups)[..., None, None]).to(k.dtype)
         kvT = k[..., :, None] * v[..., None, :]
->>>>>>> e5f89cd2
 
         f = (2 * torch.sigmoid(self.forget_multiplier[..., None])) * (f + self.forget_bias)
         f_p = torch.softmax(f.float(), dim=-1)
@@ -228,24 +208,11 @@
 
         kvT = kvT.permute(0, 3, 1, 2, 4).flatten(0, 1)
         f = f.permute(0, 3, 1, 2, 4).flatten(0, 1)
-<<<<<<< HEAD
 
         input = fru(
-=======
-        state_weight = self.state_weight
-        # state_weight = (self.state_weight * factor[:, None, None]).to(self.state_weight.dtype)
-        input = msu(
->>>>>>> e5f89cd2
             input=kvT,
             weight=(self.state_weight * factor[:, None, None]).to(self.state_weight.dtype),
             forget_input=f,
-<<<<<<< HEAD
-=======
-            forget_weight=self.reset_weight,
-            # reset_input=torch.full_like(v[..., 0], fill_value=20),
-            reset_input=torch.full_like(kvT[..., 0], fill_value=20),
-            reset_weight=self.reset_weight,
->>>>>>> e5f89cd2
             input_state=input_state,
             gradient_clipping=self.gradient_clipping,
             cu_seqlens=cu_seqlens,
@@ -265,7 +232,7 @@
         # assert input.size(3) == self.v_head_dim
         input = input.view(B, self.qk_head_dim, S, self.num_v_heads, self.v_head_dim).permute(0, 2, 3, 1, 4)
         input = input.view(B, S, self.num_v_heads, self.qk_head_dim, self.v_head_dim)
-        q = q.repeat(1, 1,  self.num_v_heads // self.num_groups, 1)
+        q = q.repeat(1, 1, self.num_v_heads // self.num_groups, 1)
         input = q.unsqueeze(-2) @ input
         input = input.squeeze(-2).flatten(-2, -1)
         input = input * F.silu(gate)
@@ -277,13 +244,8 @@
 
     @torch.no_grad()
     def reset_parameters(self) -> None:
-<<<<<<< HEAD
-=======
         nn.init.normal_(self.state_weight, std=self.state_weight_std)
-        nn.init.zeros_(self.reset_weight)
         nn.init.normal_(self.forget_multiplier, std=self.state_weight_std)
->>>>>>> e5f89cd2
-        nn.init.zeros_(self.forget_multiplier)
         nn.init.zeros_(self.forget_bias)
         nn.init.zeros_(self.logistic_factor)
         nn.init.zeros_(self.log_activation_range)
