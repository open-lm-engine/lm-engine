--- conflicted
+++ resolved
@@ -18,14 +18,8 @@
 from ..normalization import get_normalization_function
 
 
-<<<<<<< HEAD
-if is_fma_available():
-    from fma import KernelBackend
-    from fma.layers.rnn import rnn
-=======
 if is_xma_available():
     from xma.layers.rnn import rnn
->>>>>>> 64b84381
 
 
 class RNN(nn.Module):
@@ -102,14 +96,8 @@
             weight=weight,
             input_state=None if cache_params is None else cache_params.get_cache(self.layer_idx),
             gradient_clipping=self.gradient_clipping,
-<<<<<<< HEAD
             cu_seqlens=attention_mask_info.get_cu_seqlens(),
             max_seqlen=attention_mask_info.get_max_seqlen(),
-            kernel_backend=KernelBackend.triton if is_kernel_allowed(Kernel.rnn) else KernelBackend.torch,
-=======
-            cu_seqlens=cu_seqlens,
-            max_seqlen=max_seqlen,
->>>>>>> 64b84381
         )
 
         if not has_padding:
