# **************************************************
# Copyright (c) 2025, Mayank Mishra
# **************************************************

from __future__ import annotations

import math

import torch
import torch.nn as nn

from ....enums import Kernel
from ....kernels import is_kernel_allowed
from ....utils import divide_if_divisible, is_cute_kernels_available
from ...cache import GenerationCache
from ...parameter import mark_parameter_as_mup_learning_rate, mark_parameter_as_no_weight_decay
from ..linear import ParameterizedLinear
from ..normalization import get_normalization_function
<<<<<<< HEAD
=======
from .utils import compute_cu_seqlens_and_max_seqlen_from_attention_mask, pack_sequence, unpack_sequence
>>>>>>> 0e48eec5


if is_cute_kernels_available():
    from cute_kernels import KernelBackend
    from cute_kernels.modules.rnn import rnn_cute


class RNN(nn.Module):
    def __init__(
        self,
        input_size: int,
        state_size: int,
        output_size: int,
        num_heads: int,
        add_bias: bool,
        gradient_clipping: float | None,
        initializer_range: float,
        m_width: float,
        init_method: str,
        normalization_function: str | None,
        scaling_factor: float | None,
        num_layers: int,
        layer_idx: int,
    ) -> RNN:
        super().__init__()

        self.input_size = input_size
        self.state_size = state_size
        self.output_size = output_size
        self.num_heads = num_heads
        self.gradient_clipping = gradient_clipping
        self.layer_idx = layer_idx
        self.state_head_dim = divide_if_divisible(self.state_size, self.num_heads, "")
        self.is_gated_normalization = normalization_function == "silu_gated_rmsnorm"

        std = initializer_range
        if init_method == "mup":
            std /= math.sqrt(m_width)
        self.state_weight_std = std

        self.input_projection = ParameterizedLinear(
            self.input_size,
            self.state_size + (self.state_size if self.is_gated_normalization else 0),
            bias=add_bias,
            std=std,
        )

        self.state_weight = nn.Parameter(torch.empty(self.num_heads, self.state_head_dim, self.state_head_dim))

        std = initializer_range / math.sqrt(2 * num_layers)
        if init_method == "mup":
            std /= math.sqrt(m_width)
        self.output_projection = ParameterizedLinear(self.state_size, self.output_size, bias=False, std=std)

        self.norm = get_normalization_function(normalization_function, self.state_size)

        self.scaling_factor = scaling_factor
        self.reset_parameters()

        mark_parameter_as_mup_learning_rate(self.input_projection.weight)
        mark_parameter_as_mup_learning_rate(self.state_weight)
        mark_parameter_as_mup_learning_rate(self.output_projection.weight)

        mark_parameter_as_no_weight_decay(self.state_weight)

    def forward(
        self,
        input: torch.Tensor,
        cache_params: GenerationCache | None = None,
        cu_seqlens: torch.Tensor | None = None,
        max_seqlen: int | None = None,
    ) -> torch.Tensor:
        input = self.input_projection(input)

        if self.is_gated_normalization:
            input, gate = input.chunk(2, dim=-1)

        weight = self.state_weight

        if self.scaling_factor != 1:
            input = input * self.scaling_factor
            weight = weight * self.scaling_factor

        T = input.size(0)
        input = input.view(T, self.num_heads, self.state_head_dim)

        input = rnn_cute(
            input=input,
            weight=weight,
            input_state=None if cache_params is None else cache_params.get_cache(self.layer_idx),
            gradient_clipping=self.gradient_clipping,
            cu_seqlens=cu_seqlens,
            max_seqlen=max_seqlen,
            kernel_backend=KernelBackend.triton if is_kernel_allowed(Kernel.rnn_cute) else KernelBackend.torch,
        )

<<<<<<< HEAD
=======
        if not self.use_padding_free_transformer and attention_mask is not None:
            input = unpack_sequence(
                inputs=input, cu_seqlens=cu_seqlens, output_shape=(batch_size, sequence_length, *input.size()[1:])
            )

>>>>>>> 0e48eec5
        if cache_params is not None:
            cache_params.update(
                state=input[cu_seqlens[1:] - 1],
                num_tokens_added=cu_seqlens[1:] - cu_seqlens[:-1],
                layer_idx=self.layer_idx,
            )

        input = input.view(T, -1)

        if self.is_gated_normalization:
            input = self.norm(input, gate)
        else:
            input = self.norm(input)

        input = self.output_projection(input)

        return input

    @torch.no_grad()
    def reset_parameters(self) -> None:
        nn.init.normal_(self.state_weight, std=self.state_weight_std)

    def extra_repr(self) -> str:
        return f"gradient_clipping = {self.gradient_clipping}\nweight_shape: {str(self.state_weight.shape)}"<|MERGE_RESOLUTION|>--- conflicted
+++ resolved
@@ -16,10 +16,7 @@
 from ...parameter import mark_parameter_as_mup_learning_rate, mark_parameter_as_no_weight_decay
 from ..linear import ParameterizedLinear
 from ..normalization import get_normalization_function
-<<<<<<< HEAD
-=======
 from .utils import compute_cu_seqlens_and_max_seqlen_from_attention_mask, pack_sequence, unpack_sequence
->>>>>>> 0e48eec5
 
 
 if is_cute_kernels_available():
@@ -116,14 +113,6 @@
             kernel_backend=KernelBackend.triton if is_kernel_allowed(Kernel.rnn_cute) else KernelBackend.torch,
         )
 
-<<<<<<< HEAD
-=======
-        if not self.use_padding_free_transformer and attention_mask is not None:
-            input = unpack_sequence(
-                inputs=input, cu_seqlens=cu_seqlens, output_shape=(batch_size, sequence_length, *input.size()[1:])
-            )
-
->>>>>>> 0e48eec5
         if cache_params is not None:
             cache_params.update(
                 state=input[cu_seqlens[1:] - 1],
