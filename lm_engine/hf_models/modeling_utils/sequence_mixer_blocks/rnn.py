--- conflicted
+++ resolved
@@ -100,14 +100,10 @@
             input = input * self.scaling_factor
             weight = weight * self.scaling_factor
 
-<<<<<<< HEAD
         T = input.size(0)
         input = input.view(T, self.num_heads, self.state_head_dim)
 
-        input = rnn_cute(
-=======
         input = rnn(
->>>>>>> a57b136b
             input=input,
             weight=weight,
             input_state=None if cache_params is None else cache_params.get_cache(self.layer_idx),
