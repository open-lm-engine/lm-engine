--- conflicted
+++ resolved
@@ -147,11 +147,6 @@
             query = query.view(T, self.num_heads, -1)
             key = key.view(T, self.num_heads, -1)
             value = value.view(T, self.num_heads, -1)
-<<<<<<< HEAD
-
-            output_shape = (-1, self.hidden_size)
-=======
->>>>>>> a9da8063
 
             query = wait_for_ACT(query, wait_in_forward=True, wait_in_backward=False)
             key = wait_for_ACT(key, wait_in_forward=True, wait_in_backward=False)
