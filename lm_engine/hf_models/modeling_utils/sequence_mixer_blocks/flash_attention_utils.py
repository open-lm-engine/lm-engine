# **************************************************
# Copyright (c) 2025, Mayank Mishra
# **************************************************

import torch

from ....enums import Kernel
from ....kernels import is_kernel_allowed
from ....utils import is_flash_attention_2_available, is_flash_attention_3_available
from .packing import compute_cu_seqlens_and_max_seqlen_from_attention_mask, pack_sequence, unpack_sequence


if is_flash_attention_2_available():
    from flash_attn import flash_attn_func as flash_attention_2
    from flash_attn import flash_attn_varlen_func as flash_attention_2_varlen

if is_flash_attention_3_available():
    from flash_attn_interface import flash_attn_func as flash_attention_3
    from flash_attn_interface import flash_attn_varlen_func as flash_attention_3_varlen


def unpad_input(
    query: torch.Tensor,
    key: torch.Tensor,
    value: torch.Tensor,
    attention_mask: torch.Tensor,
    query_length: int,
) -> tuple[torch.Tensor, torch.Tensor, torch.Tensor, torch.Tensor, torch.Tensor, torch.Tensor]:
    cu_seqlens_k, max_seqlen_k = compute_cu_seqlens_and_max_seqlen_from_attention_mask(attention_mask)
    batch_size, kv_seq_len = key.size()[:2]

    if query_length == kv_seq_len:
        query, key, value = pack_sequence(inputs=(query, key, value), cu_seqlens=cu_seqlens_k)
        cu_seqlens_q = cu_seqlens_k
        max_seqlen_q = max_seqlen_k
    else:
        key, value = pack_sequence(inputs=(key, value), cu_seqlens=cu_seqlens_k)

        if query_length == 1:
            # There is a memcpy here, that is very bad.
            cu_seqlens_q = torch.arange(batch_size + 1, dtype=torch.int32, device=query.device)
            query = query.squeeze(1)
            key, value = pack_sequence(inputs=(key, value), cu_seqlens=cu_seqlens_k)
            max_seqlen_q = 1
        else:
            # The -q_len: slice assumes left padding.
            attention_mask = attention_mask[:, -query_length:]
            cu_seqlens_q, max_seqlen_q = compute_cu_seqlens_and_max_seqlen_from_attention_mask(attention_mask)
            query = pack_sequence(inputs=query, cu_seqlens=cu_seqlens_q)

    return query, key, value, cu_seqlens_q, cu_seqlens_k, max_seqlen_q, max_seqlen_k


def flash_attention(
    query: torch.Tensor,
    key: torch.Tensor,
    value: torch.Tensor,
    cu_seqlens: torch.Tensor | None,
    max_seqlen: int | None,
    causal: bool,
    dropout: float = 0,
    softmax_scale: float | None = None,
    sliding_window: int | None = None,
    softcap: float = 0,
) -> torch.Tensor:
    use_flash_attention_3 = is_kernel_allowed(Kernel.flash_attention_3)

    if use_flash_attention_3:
        assert dropout == 0

<<<<<<< HEAD
    if sliding_window is not None and key.size(1) > sliding_window:
        (sliding_window, sliding_window)

    if cu_seqlens is None:
        assert max_seqlen is None

        if use_flash_attention_3:
            attn_output, _ = flash_attention_3(
                q=query,
                k=key,
                v=value,
                softmax_scale=softmax_scale,
                causal=causal,
                window_size=window_size,
                softcap=softcap,
            )
        else:
            attn_output = flash_attention_2(
                q=query,
                k=key,
                v=value,
                dropout_p=dropout,
                softmax_scale=softmax_scale,
                causal=causal,
                window_size=window_size,
                softcap=softcap,
            )
    else:
        if use_flash_attention_3:
            attn_output, _ = flash_attention_3_varlen(
                q=query,
                k=key,
                v=value,
                cu_seqlens_q=cu_seqlens,
                cu_seqlens_k=cu_seqlens,
                max_seqlen_q=max_seqlen,
                max_seqlen_k=max_seqlen,
                softmax_scale=softmax_scale,
                causal=causal,
            )
        else:
            attn_output = flash_attention_2_varlen(
                q=query,
                k=key,
                v=value,
                cu_seqlens_q=cu_seqlens,
                cu_seqlens_k=cu_seqlens,
                max_seqlen_q=max_seqlen,
                max_seqlen_k=max_seqlen,
                dropout_p=dropout,
                softmax_scale=softmax_scale,
                causal=causal,
            )
    # else:
    #     if attention_mask is None:
    #         if use_flash_attention_3:
    #             attn_output, _ = flash_attention_3(
    #                 q=query,
    #                 k=key,
    #                 v=value,
    #                 softmax_scale=softmax_scale,
    #                 causal=causal,
    #                 window_size=window_size,
    #                 softcap=softcap,
    #             )
    #         else:
    #             attn_output = flash_attention_2(
    #                 q=query,
    #                 k=key,
    #                 v=value,
    #                 dropout_p=dropout,
    #                 softmax_scale=softmax_scale,
    #                 causal=causal,
    #                 window_size=window_size,
    #                 softcap=softcap,
    #             )
    #     else:
    #         batch_size, query_length, num_heads, head_dim = query.size()

    #         query, key, value, cu_seqlens_q, cu_seqlens_k, max_seqlen_q, max_seqlen_k = unpad_input(
    #             query, key, value, attention_mask, query_length
    #         )

    #         if use_flash_attention_3:
    #             attn_output, _ = flash_attention_3_varlen(
    #                 q=query,
    #                 k=key,
    #                 v=value,
    #                 cu_seqlens_q=cu_seqlens_q,
    #                 cu_seqlens_k=cu_seqlens_k,
    #                 max_seqlen_q=max_seqlen_q,
    #                 max_seqlen_k=max_seqlen_k,
    #                 softmax_scale=softmax_scale,
    #                 causal=causal,
    #                 window_size=window_size,
    #                 softcap=softcap,
    #             )
    #         else:
    #             attn_output = flash_attention_2_varlen(
    #                 q=query,
    #                 k=key,
    #                 v=value,
    #                 cu_seqlens_q=cu_seqlens_q,
    #                 cu_seqlens_k=cu_seqlens_k,
    #                 max_seqlen_q=max_seqlen_q,
    #                 max_seqlen_k=max_seqlen_k,
    #                 dropout_p=dropout,
    #                 softmax_scale=softmax_scale,
    #                 causal=causal,
    #                 window_size=window_size,
    #                 softcap=softcap,
    #             )

    #         attn_output = unpack_sequence(
    #             inputs=attn_output,
    #             cu_seqlens=cu_seqlens_q,
    #             desired_shape=(batch_size, query_length, num_heads, head_dim),
    #         )
=======
    assert use_flash_attention_3 or use_flash_attention_2, "enable flash_attention_2 or flash_attention_3"

    if sliding_window is not None and key.size(1) > sliding_window:
        (sliding_window, sliding_window)

    if use_flash_attention_3:
        attn_output, _ = flash_attention_3_varlen(
            q=query,
            k=key,
            v=value,
            cu_seqlens_q=cu_seqlens,
            cu_seqlens_k=cu_seqlens,
            max_seqlen_q=max_seqlen,
            max_seqlen_k=max_seqlen,
            softmax_scale=softmax_scale,
            causal=causal,
        )
    else:
        attn_output = flash_attention_2_varlen(
            q=query,
            k=key,
            v=value,
            cu_seqlens_q=cu_seqlens,
            cu_seqlens_k=cu_seqlens,
            max_seqlen_q=max_seqlen,
            max_seqlen_k=max_seqlen,
            dropout_p=dropout,
            softmax_scale=softmax_scale,
            causal=causal,
        )
>>>>>>> a9da8063

    return attn_output<|MERGE_RESOLUTION|>--- conflicted
+++ resolved
@@ -68,7 +68,6 @@
     if use_flash_attention_3:
         assert dropout == 0
 
-<<<<<<< HEAD
     if sliding_window is not None and key.size(1) > sliding_window:
         (sliding_window, sliding_window)
 
@@ -187,37 +186,5 @@
     #             cu_seqlens=cu_seqlens_q,
     #             desired_shape=(batch_size, query_length, num_heads, head_dim),
     #         )
-=======
-    assert use_flash_attention_3 or use_flash_attention_2, "enable flash_attention_2 or flash_attention_3"
-
-    if sliding_window is not None and key.size(1) > sliding_window:
-        (sliding_window, sliding_window)
-
-    if use_flash_attention_3:
-        attn_output, _ = flash_attention_3_varlen(
-            q=query,
-            k=key,
-            v=value,
-            cu_seqlens_q=cu_seqlens,
-            cu_seqlens_k=cu_seqlens,
-            max_seqlen_q=max_seqlen,
-            max_seqlen_k=max_seqlen,
-            softmax_scale=softmax_scale,
-            causal=causal,
-        )
-    else:
-        attn_output = flash_attention_2_varlen(
-            q=query,
-            k=key,
-            v=value,
-            cu_seqlens_q=cu_seqlens,
-            cu_seqlens_k=cu_seqlens,
-            max_seqlen_q=max_seqlen,
-            max_seqlen_k=max_seqlen,
-            dropout_p=dropout,
-            softmax_scale=softmax_scale,
-            causal=causal,
-        )
->>>>>>> a9da8063
 
     return attn_output