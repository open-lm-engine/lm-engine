--- conflicted
+++ resolved
@@ -5,30 +5,15 @@
 from ...config import CommonConfig
 from .attention import (
     Attention,
-<<<<<<< HEAD
-    get_attention_head_type,
-    interleave_query_key_value_tensor_for_attention,
-    repeat_key_value,
-    split_query_key_value_tensor_for_attention,
-)
-from .causal_convolution import CausalConvolution
-from .flash_attention_utils import flash_attention
-=======
     interleave_query_key_value_tensor_for_attention,
     split_query_key_value_tensor_for_attention,
 )
 from .causal_convolution import CausalConvolution
->>>>>>> 0e48eec5
 from .gru import GRU
 from .mamba2 import Mamba2
 from .multihead_latent_attention import MultiHeadLatentAttention
 from .rnn import RNN
-<<<<<<< HEAD
 from .stickbreaking_attention import StickBreakingAttention
-=======
-from .stickbreaking_attention import PaddingFreeSBAttention, SBAttention
-from .utils import flash_attention
->>>>>>> 0e48eec5
 
 
 SEQUENCE_MIXER_TYPE = (
