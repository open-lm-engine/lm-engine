# **************************************************
# Copyright (c) 2025, Mayank Mishra
# **************************************************

from ...config import CommonConfig
from .attention import (
    Attention,
    interleave_query_key_value_tensor_for_attention,
    split_query_key_value_tensor_for_attention,
)
from .causal_convolution import CausalConvolution
from .gru import GRU
from .mamba2 import Mamba2
from .multihead_latent_attention import MultiHeadLatentAttention
from .rnn import RNN
<<<<<<< HEAD
from .rsa import RSA
from .stickbreaking_attention import PaddingFreeSBAttention, SBAttention
from .utils import flash_attention


SEQUENCE_MIXER_TYPE = (
    Attention | CausalConvolution | GRU | Mamba2 | MultiHeadLatentAttention | RNN | PaddingFreeSBAttention
)
=======
from .utils import flash_attention


SEQUENCE_MIXER_TYPE = Attention | CausalConvolution | GRU | Mamba2 | MultiHeadLatentAttention | RNN
>>>>>>> 6cfe8a72


def get_sequence_mixer(
    config: CommonConfig,
    causal: bool,
    use_padding_free_transformer: bool,
    layer_idx: int,
) -> SEQUENCE_MIXER_TYPE:
    block = config.sequence_mixer_blocks[layer_idx]
    sequence_mixer_type = block.sequence_mixer_type

    if sequence_mixer_type == "causal_convolution":
        return CausalConvolution(
            hidden_size=config.hidden_size,
            in_channels=block.in_channels,
            out_channels=block.out_channels,
            kernel_size=block.kernel_size,
            num_groups=block.num_groups,
            activation_function=block.activation_function,
            add_bias=block.add_bias,
            initializer_range=config.initializer_range,
            m_width=config.m_width,
            init_method=config.init_method,
            num_layers=config.num_layers,
            layer_idx=layer_idx,
            use_padding_free_transformer=use_padding_free_transformer,
        )
    elif sequence_mixer_type == "gru":
        return GRU(
            input_size=config.hidden_size,
            state_size=block.state_size,
            output_size=config.hidden_size,
            low_rank=block.low_rank,
            low_rank_norm=block.low_rank_norm,
            num_heads=block.num_heads,
            kernel_size=block.kernel_size,
            activation_function=block.activation_function,
            add_bias=block.add_bias,
            gradient_clipping=block.gradient_clipping,
            initializer_range=config.initializer_range,
            m_width=config.m_width,
            init_method=config.init_method,
            normalization_function=block.normalization_function,
            num_layers=config.num_layers,
            layer_idx=layer_idx,
            use_padding_free_transformer=use_padding_free_transformer,
        )
    elif sequence_mixer_type == "rnn":
        return RNN(
            input_size=config.hidden_size,
            state_size=block.state_size,
            output_size=config.hidden_size,
            num_heads=block.num_heads,
            kernel_size=block.kernel_size,
            activation_function=block.activation_function,
            add_bias=block.add_bias,
            gradient_clipping=block.gradient_clipping,
            initializer_range=config.initializer_range,
            m_width=config.m_width,
            init_method=config.init_method,
            normalization_function=block.normalization_function,
            num_layers=config.num_layers,
            layer_idx=layer_idx,
            use_padding_free_transformer=use_padding_free_transformer,
        )
    elif sequence_mixer_type == "rsa":
        return RSA(
            input_size=config.hidden_size,
            state_size=block.state_size,
            output_size=config.hidden_size,
            num_heads=block.num_heads,
            kernel_size=block.kernel_size,
            activation_function=block.activation_function,
            add_bias=block.add_bias,
            gradient_clipping=block.gradient_clipping,
            initializer_range=config.initializer_range,
            m_width=config.m_width,
            init_method=config.init_method,
            normalization_function=block.normalization_function,
            num_layers=config.num_layers,
            layer_idx=layer_idx,
            use_padding_free_transformer=use_padding_free_transformer,
        )
    elif sequence_mixer_type == "mamba2":
        return Mamba2(
            hidden_size=config.hidden_size,
            ssm_state_size=block.state_size,
            ssm_intermediate_size=block.intermediate_size,
            ssm_num_heads=block.num_heads,
            conv_kernel_size=block.conv_kernel_size,
            time_step_limit=block.time_step_limit,
            add_bias=block.add_bias,
            use_conv_bias=block.use_conv_bias,
            ssm_activation_function=block.activation_function,
            num_groups=block.num_groups,
            chunk_size=block.chunk_size,
            layer_norm_epsilon=config.layer_norm_epsilon,
            initializer_range=config.initializer_range,
            init_method=config.init_method,
            normalization_function=block.normalization_function,
            m_width=config.m_width,
            num_layers=config.num_layers,
            layer_idx=layer_idx,
        )
    elif sequence_mixer_type == "multihead_latent_attention":
        return MultiHeadLatentAttention(
            hidden_size=config.hidden_size,
            query_compression_size=block.query_compression_size,
            key_value_compression_size=block.key_value_compression_size,
            num_attention_heads=block.num_attention_heads,
            head_dim=block.head_dim,
            attention_multiplier=block.attention_multiplier,
            sliding_window=block.sliding_window,
            position_embedding_type=config.position_embedding_type,
            add_bias=block.add_bias,
            softmax_dropout=block.softmax_dropout,
            dropout=block.dropout,
            init_method=config.init_method,
            initializer_range=config.initializer_range,
            m_width=config.m_width,
            num_layers=config.num_layers,
            causal=True,
            layer_idx=layer_idx,
            use_padding_free_transformer=use_padding_free_transformer,
            normalization_function=block.normalization_function,
            layer_norm_epsilon=config.layer_norm_epsilon,
        )
    else:
        sequence_mixer_kwargs = dict(
            hidden_size=config.hidden_size,
            num_attention_heads=block.num_attention_heads,
            num_key_value_heads=block.num_key_value_heads,
            attention_multiplier=block.attention_multiplier,
            sliding_window=block.sliding_window,
            position_embedding_type=config.position_embedding_type,
            add_bias=block.add_bias,
            dropout=block.dropout,
            init_method=config.init_method,
            initializer_range=config.initializer_range,
            m_width=config.m_width,
            num_layers=config.num_layers,
            causal=causal,
            layer_idx=layer_idx,
        )

        if sequence_mixer_type == "softmax_attention":
            return Attention(
                **sequence_mixer_kwargs,
                qkv_bias=block.qkv_bias,
                softmax_dropout=block.softmax_dropout,
                use_padding_free_transformer=use_padding_free_transformer,
            )
        else:
            raise ValueError(f"unexpected sequence_mixer_type ({sequence_mixer_type})")<|MERGE_RESOLUTION|>--- conflicted
+++ resolved
@@ -13,21 +13,11 @@
 from .mamba2 import Mamba2
 from .multihead_latent_attention import MultiHeadLatentAttention
 from .rnn import RNN
-<<<<<<< HEAD
 from .rsa import RSA
-from .stickbreaking_attention import PaddingFreeSBAttention, SBAttention
-from .utils import flash_attention
-
-
-SEQUENCE_MIXER_TYPE = (
-    Attention | CausalConvolution | GRU | Mamba2 | MultiHeadLatentAttention | RNN | PaddingFreeSBAttention
-)
-=======
 from .utils import flash_attention
 
 
 SEQUENCE_MIXER_TYPE = Attention | CausalConvolution | GRU | Mamba2 | MultiHeadLatentAttention | RNN
->>>>>>> 6cfe8a72
 
 
 def get_sequence_mixer(
