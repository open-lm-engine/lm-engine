--- conflicted
+++ resolved
@@ -142,34 +142,12 @@
         past_key_values: GenerationCache | None = None,
         rope_cos_sin: torch.Tensor | None = None,
     ) -> torch.Tensor:
-<<<<<<< HEAD
         T = x.size(0)
-=======
-        use_flash_attention_2 = is_kernel_allowed(Kernel.flash_attention_2)
-        use_flash_attention_3 = is_kernel_allowed(Kernel.flash_attention_3)
-        accelerator = Accelerator.get_accelerator()
->>>>>>> 64b84381
 
         x = self.c_attn(x)
         x = x.view(T, self.num_key_value_heads, -1)
 
-<<<<<<< HEAD
         q, k, v = x.split(
-=======
-            total_q = hidden_states.shape[0]
-            input_shape = (total_q, self.num_key_value_heads, -1)
-            output_shape = (total_q, -1, self.head_dim)
-        else:
-            batch_size, query_length = hidden_states.shape[:-1]
-
-            input_shape = (batch_size, query_length, self.num_key_value_heads, -1)
-            output_shape = (batch_size, query_length, -1, self.head_dim)
-
-        hidden_states = self.c_attn(hidden_states)
-        hidden_states = hidden_states.view(*input_shape)
-
-        query, key, value = hidden_states.split(
->>>>>>> 64b84381
             ((self.num_heads // self.num_key_value_heads) * self.head_dim, self.head_dim, self.head_dim), dim=-1
         )
 
@@ -180,7 +158,6 @@
             k = apply_rotary_pos_emb(k, rope_cos_sin)
 
         if past_key_values is not None:
-<<<<<<< HEAD
             k, v = past_key_values.update(key_states=k, value_states=v, layer_idx=self.layer_idx)
 
         if is_kernel_allowed(Kernel.flash_attention_2) or is_kernel_allowed(Kernel.flash_attention_3):
@@ -191,34 +168,6 @@
                 k=k,
                 v=v,
                 attention_mask_info=attention_mask_info,
-=======
-            key, value = past_key_values.update(key_states=key, value_states=value, layer_idx=self.layer_idx)
-
-        if use_flash_attention_2 or use_flash_attention_3:
-            assert accelerator == Accelerator.cuda
-
-            if self.use_padding_free_transformer:
-                output_shape = (-1, self.hidden_size)
-            else:
-                query = query.transpose(1, 2)
-                key = key.transpose(1, 2)
-                value = value.transpose(1, 2)
-
-                output_shape = (batch_size, query_length, -1)
-
-            query = wait_for_ACT(query, wait_in_forward=True, wait_in_backward=False)
-            key = wait_for_ACT(key, wait_in_forward=True, wait_in_backward=False)
-            value = wait_for_ACT(value, wait_in_forward=True, wait_in_backward=False)
-
-            hidden_states = flash_attention(
-                query=query,
-                key=key,
-                value=value,
-                cu_seqlens=cu_seqlens,
-                max_seqlen=max_seqlen,
-                attention_mask=attention_mask,
-                use_padding_free_transformer=self.use_padding_free_transformer,
->>>>>>> 64b84381
                 causal=self.causal,
                 dropout=self.softmax_dropout_p if self.training else 0,
                 softmax_scale=self.attention_multiplier,
@@ -229,32 +178,20 @@
         else:
             assert self.sliding_window is None
 
-<<<<<<< HEAD
             q, k, v = attention_mask_info.unpack_sequence([q, k, v])
             q, k, v = [i.transpose(1, 2) for i in (q, k, v)]
 
             attention_mask = attention_mask_info.get_causal_mask(query_length=q.size(-2), dtype=q.dtype)
 
-            x = F.scaled_dot_product_attention(
-                query=q,
-                key=k,
-                value=v,
-                attn_mask=attention_mask,
-                dropout_p=self.softmax_dropout_p if self.training else 0,
-                is_causal=self.causal if attention_mask is None else False,
-                scale=self.attention_multiplier,
-                enable_gqa=True,
-            )
-=======
-            if accelerator == Accelerator.tpu:
+            if Accelerator.get_accelerator() == Accelerator.tpu:
                 assert attention_mask is None
                 assert self.softmax_dropout_p == 0
 
-                hidden_states = flash_attention_tpu(
-                    query,
-                    key,
-                    value,
-                    causal=self.causal if attention_mask is None else False,
+                x = flash_attention_tpu(
+                    q,
+                    k,
+                    v,
+                    causal=self.causal,
                     sm_scale=(
                         1 / math.sqrt(self.head_dim)
                         if self.attention_multiplier is None
@@ -262,17 +199,16 @@
                     ),
                 )
             else:
-                hidden_states = F.scaled_dot_product_attention(
-                    query,
-                    key,
-                    value,
+                x = F.scaled_dot_product_attention(
+                    query=q,
+                    key=k,
+                    value=v,
                     attn_mask=attention_mask,
                     dropout_p=self.softmax_dropout_p if self.training else 0,
                     is_causal=self.causal if attention_mask is None else False,
                     scale=self.attention_multiplier,
                     enable_gqa=True,
                 )
->>>>>>> 64b84381
 
             x = x.transpose(1, 2)
             x = attention_mask_info.pack_sequence(x)
