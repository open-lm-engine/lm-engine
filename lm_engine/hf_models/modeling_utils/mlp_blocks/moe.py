--- conflicted
+++ resolved
@@ -22,15 +22,9 @@
 from .mlp import _get_std_for_linear
 
 
-<<<<<<< HEAD
-if is_fma_available():
-    from fma import continuous_count
-    from fma.layers.moe import group_with_padding, grouped_gemm_experts, scattered_experts, ungroup_with_padding
-=======
 if is_xma_available():
     from xma import continuous_count
     from xma.layers.moe import group_with_padding, grouped_gemm_experts, scattered_experts, ungroup_with_padding
->>>>>>> 64b84381
 
 
 # TODO add support for combileable bincount in PyTorch directly
