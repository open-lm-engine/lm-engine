# **************************************************
# Copyright (c) 2025, Mayank Mishra
# **************************************************

from __future__ import annotations

import torch
import torch.nn as nn
import torch.nn.functional as F

from ...enums import Kernel
from ...kernels import is_kernel_allowed
from ...utils import is_fma_available
from ..parameter import mark_parameter_as_no_weight_decay


if is_fma_available():
    from fma import p_norm, rmsnorm


class RMSNorm(nn.RMSNorm):
    def forward(self, hidden_states: torch.Tensor) -> torch.Tensor:
        rmsnorm_kernel_allowed = is_kernel_allowed(Kernel.rmsnorm)
        rmsnorm_memory_efficient_kernel_allowed = is_kernel_allowed(Kernel.rmsnorm_memory_efficient)

        if rmsnorm_kernel_allowed or rmsnorm_memory_efficient_kernel_allowed:
            hidden_states = rmsnorm(
                x=hidden_states,
                weight=self.weight,
                eps=self.eps,
                memory_efficient=rmsnorm_memory_efficient_kernel_allowed,
            )
        else:
            hidden_states = super().forward(hidden_states)

        return hidden_states


class PNorm(RMSNorm):
    def __init__(self, normalized_shape: int, p: int, eps: float | None = None, elementwise_affine=True) -> PNorm:
        assert p == 2
        self.p = p
        super().__init__(normalized_shape, eps, elementwise_affine)

    def forward(self, hidden_states: torch.Tensor) -> torch.Tensor:
        if is_kernel_allowed(Kernel.p_norm):
            hidden_states = p_norm(x=hidden_states, p=self.p, weight=self.weight, eps=self.eps)
        else:
            dtype = hidden_states.dtype

            hidden_states = hidden_states.float()
            hidden_states = F.normalize(hidden_states, p=self.p, eps=self.eps, dim=-1)
            hidden_states = hidden_states.to(dtype)

            if self.weight is not None:
                hidden_states = self.weight * hidden_states

        return hidden_states

    def extra_repr(self) -> str:
        return f"p={self.p}"


_NORMALIZATION_FUNCTIONS = {
    "layernorm": nn.LayerNorm,
    "p_norm": PNorm,
    "rmsnorm": RMSNorm,
}


def get_normalization_function(
<<<<<<< HEAD
    normalization_function: str,
    normalized_shape: int,
    elementwise_affine: bool = True,
    eps: float = 1e-5,
    p: int | None = None,
) -> nn.LayerNorm | RMSNorm | PNorm | SiluGatedRMSNorm:
=======
    normalization_function: str, normalized_shape: int, eps: float = 1e-5, p: int | None = None
) -> nn.LayerNorm | RMSNorm | PNorm:
>>>>>>> a6f9dfbb
    if normalization_function is None:
        return nn.Identity()

    if normalization_function in _NORMALIZATION_FUNCTIONS:
        if normalization_function == "p_norm":
            assert p is not None
            normalization = _NORMALIZATION_FUNCTIONS[normalization_function](
                normalized_shape, elementwise_affine=elementwise_affine, eps=eps, p=p
            )
        else:
            assert p is None
            normalization = _NORMALIZATION_FUNCTIONS[normalization_function](
                normalized_shape, elementwise_affine=elementwise_affine, eps=eps
            )
    else:
        raise ValueError(f"unexpected `normalization_function` {normalization_function}")

    for parameter in normalization.parameters():
        mark_parameter_as_no_weight_decay(parameter)

    return normalization<|MERGE_RESOLUTION|>--- conflicted
+++ resolved
@@ -69,17 +69,12 @@
 
 
 def get_normalization_function(
-<<<<<<< HEAD
     normalization_function: str,
     normalized_shape: int,
     elementwise_affine: bool = True,
     eps: float = 1e-5,
     p: int | None = None,
-) -> nn.LayerNorm | RMSNorm | PNorm | SiluGatedRMSNorm:
-=======
-    normalization_function: str, normalized_shape: int, eps: float = 1e-5, p: int | None = None
 ) -> nn.LayerNorm | RMSNorm | PNorm:
->>>>>>> a6f9dfbb
     if normalization_function is None:
         return nn.Identity()
 
