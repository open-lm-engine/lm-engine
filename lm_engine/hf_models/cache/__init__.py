# **************************************************
# Copyright (c) 2025, Mayank Mishra
# **************************************************

from __future__ import annotations

from typing import Iterable

import torch

from ..config import CommonConfig
from .attention import _SoftmaxAttentionCache
from .mamba2 import _Mamba2Cache
from .rnn import _RNNCache


_CACHE_CLASSES = {
    "causal_convolution": _RNNCache,
    "gru": _RNNCache,
    "mamba2": _Mamba2Cache,
    "multihead_latent_attention": _SoftmaxAttentionCache,
    "rnn": _RNNCache,
    "softmax_attention": _SoftmaxAttentionCache,
    "stickbreaking_attention": _SoftmaxAttentionCache,
}

CACHE_TYPE = torch.Tensor | tuple[torch.Tensor, torch.Tensor] | None


class GenerationCache:
    def __init__(self, config: CommonConfig, **kwargs) -> GenerationCache:
<<<<<<< HEAD
        self._seen_tokens = 0
=======
>>>>>>> d4d2ab3d
        self.cache: list[_SoftmaxAttentionCache] = [
            _CACHE_CLASSES[config.sequence_mixer_blocks[i].sequence_mixer_type](config, i, **kwargs)
            for i in range(config.num_layers)
        ]

    def __getitem__(self, layer_idx: int) -> CACHE_TYPE:
        return self.cache[layer_idx].get_cache()

    def __iter__(self) -> Iterable[CACHE_TYPE]:
        for layer_idx in range(len(self)):
            yield self.cache[layer_idx].get_cache()

    def update(self, *, layer_idx: int, **kwargs) -> CACHE_TYPE:
        return self.cache[layer_idx].update(**kwargs)

    # TODO remove this function
    def get_cache(self, layer_idx: int) -> CACHE_TYPE:
        return self.cache[layer_idx].get_cache()

    def get_seq_length(self, layer_idx: int = 0) -> int:
        return self.cache[layer_idx].get_seq_length()

    def reorder_cache(self, beam_idx: torch.Tensor) -> None:
        for cache in self.cache:
            cache.reorder_cache(beam_idx)<|MERGE_RESOLUTION|>--- conflicted
+++ resolved
@@ -29,10 +29,6 @@
 
 class GenerationCache:
     def __init__(self, config: CommonConfig, **kwargs) -> GenerationCache:
-<<<<<<< HEAD
-        self._seen_tokens = 0
-=======
->>>>>>> d4d2ab3d
         self.cache: list[_SoftmaxAttentionCache] = [
             _CACHE_CLASSES[config.sequence_mixer_blocks[i].sequence_mixer_type](config, i, **kwargs)
             for i in range(config.num_layers)
