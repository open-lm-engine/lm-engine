# **************************************************
# Copyright (c) 2025, Mayank Mishra
# **************************************************

from contextlib import nullcontext

import torch
import torch.nn.functional as F
from torch.distributed._tensor.api import DTensor
from torch.distributed._tensor.placement_types import Replicate, Shard
from torch.distributed.tensor.parallel import loss_parallel

from ..dtensors import tensor_to_dtensor
from ..enums import Kernel
from ..kernels import is_kernel_allowed
<<<<<<< HEAD
from ..utils import ProcessGroupManager, is_fma_available
from .mask import AttentionMaskInfo
=======
from ..utils import ProcessGroupManager, is_xma_available
>>>>>>> 64b84381


if is_xma_available():
    from xma import cross_entropy, fused_linear_cross_entropy


def get_autoregressive_language_modeling_loss(
    lm_logits: torch.Tensor,
    labels: torch.Tensor,
    attention_mask_info: AttentionMaskInfo,
    hidden_states: torch.Tensor | None = None,
    vocab_weight: torch.Tensor | None = None,
    reduction: str = "mean",
    shift_logits_and_labels: bool = True,
    tensor_parallel_enabled: bool = False,
) -> torch.Tensor | DTensor:
    if shift_logits_and_labels:
        if lm_logits is not None:
            lm_logits = lm_logits[..., :-1, :]

        if hidden_states is not None:
            hidden_states = hidden_states[..., :-1, :]

        labels = labels[..., 1:]

    if shift_logits_and_labels:
        cu_seqlens = attention_mask_info.get_cu_seqlens()

        if cu_seqlens is not None:
            # this is needed so that the last token of current example doesn't predict first token of next example
            drop_loss_positions = cu_seqlens[1:-1] - 1
            labels[drop_loss_positions] = -100

    if is_kernel_allowed(Kernel.fused_linear_cross_entropy):
        assert lm_logits is None
        assert not tensor_parallel_enabled

        loss = fused_linear_cross_entropy(
            x=hidden_states.reshape(-1, hidden_states.size(-1)),
            weight=vocab_weight,
            labels=labels.reshape(-1),
            reduction=reduction,
        )
    elif is_kernel_allowed(Kernel.cross_entropy):
        assert hidden_states is None
        assert vocab_weight is None
        assert not tensor_parallel_enabled

        loss = cross_entropy(
            x=lm_logits.reshape(-1, lm_logits.size(-1)), labels=labels.reshape(-1), reduction=reduction
        )
    else:
        assert hidden_states is None
        assert vocab_weight is None
        loss_context = nullcontext

        if tensor_parallel_enabled:
            loss_context = loss_parallel
            tp_mesh = ProcessGroupManager.get_tensor_parallel_mesh()

            lm_logits = tensor_to_dtensor(lm_logits, device_mesh=tp_mesh, current_placement=Shard(-1))
            labels = tensor_to_dtensor(labels, device_mesh=tp_mesh, current_placement=Replicate())

        lm_logits = lm_logits.float()

        with loss_context():
            loss = F.cross_entropy(
                input=lm_logits.reshape(-1, lm_logits.size(-1)), target=labels.reshape(-1), reduction=reduction
            )

    return loss


_AUX_LOSS: torch.Tensor | float = 0


def clear_aux_loss() -> None:
    global _AUX_LOSS
    _AUX_LOSS = 0


def add_aux_loss(aux_loss: torch.Tensor) -> None:
    global _AUX_LOSS
    _AUX_LOSS = _AUX_LOSS + aux_loss


def get_aux_loss() -> torch.Tensor:
    return _AUX_LOSS


def is_aux_loss_zero(aux_loss: torch.Tensor | float) -> bool:
    if aux_loss is None:
        return True
    elif isinstance(aux_loss, torch.Tensor):
        return False

    return aux_loss == 0<|MERGE_RESOLUTION|>--- conflicted
+++ resolved
@@ -13,12 +13,8 @@
 from ..dtensors import tensor_to_dtensor
 from ..enums import Kernel
 from ..kernels import is_kernel_allowed
-<<<<<<< HEAD
-from ..utils import ProcessGroupManager, is_fma_available
+from ..utils import ProcessGroupManager, is_xma_available
 from .mask import AttentionMaskInfo
-=======
-from ..utils import ProcessGroupManager, is_xma_available
->>>>>>> 64b84381
 
 
 if is_xma_available():
