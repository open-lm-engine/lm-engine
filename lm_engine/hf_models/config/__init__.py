# **************************************************
# Copyright (c) 2025, Mayank Mishra
# **************************************************

from __future__ import annotations

from copy import deepcopy
from typing import Any, Callable

from transformers import PretrainedConfig

from ...utils import BaseArgs, divide_if_divisible
from .mlp import _MLPArgs, _MoEArgs
from .sequence_mixer import (
    _CausalConvolution,
    _GRUArgs,
    _Mamba2Args,
    _MultiHeadLatentAttentionArgs,
    _RNNArgs,
    _RSAArgs,
    _SoftmaxAttentionArgs,
)


def _hold_base_args(key: str) -> Callable:
    def _holded_function(function: Callable) -> Callable:
        def _run(self, *args, **kwargs):
            value: list[BaseArgs] = getattr(self, key)
            setattr(self, key, [i.to_dict() if isinstance(i, BaseArgs) else i for i in value])
            output = function(self, *args, **kwargs)
            setattr(self, key, value)
            return output

        return _run

    return _holded_function


def _update_with_key_value(block: dict, kwargs: dict, key: str) -> None:
    if key in block:
        kwargs[key] = block.pop(key)


# for erroring out on legacy configs
_NAKED_DISALLOWED_ARGS = [
    "activation_function",
    "attn_pdrop",
    "embd_pdrop",
    "resid_pdrop",
    "intermediate_size",
    "shared_intermediate_size",
    "num_experts",
    "num_experts_per_tok",
    "add_bias",
    "attention_blocks",
    "num_key_value_heads",
    "attention_head_type",
    "attention_multiplier",
    "n_embd",
    "n_head",
    "n_inner",
    "n_layer",
    "n_positions",
    "scale_attn_weights",
    "num_attention_heads",
]

_SEQUENCE_MIXER_CONFIG_CLASSES = {
    "causal_convolution": _CausalConvolution,
    "gru": _GRUArgs,
    "mamba2": _Mamba2Args,
    "multihead_latent_attention": _MultiHeadLatentAttentionArgs,
    "rnn": _RNNArgs,
<<<<<<< HEAD
    "rsa": _RSAArgs,
    "stickbreaking_attention": _StickbreakingAttentionArgs,
=======
>>>>>>> 6cfe8a72
    "softmax_attention": _SoftmaxAttentionArgs,
}

_MLP_CONFIG_CLASSES = {"MLP": _MLPArgs, "MoE": _MoEArgs}


class CommonConfig(PretrainedConfig):
    keys_to_ignore_at_inference = ["past_key_values"]

    def __init__(
        self,
        vocab_size: int = 50304,
        max_position_embeddings: int = 1024,
        hidden_size: int = 768,
        num_layers: int = 12,
        embedding_dropout: float = 0,
        normalization_function: str = "layernorm",
        layer_norm_epsilon: float = 1e-5,
        initializer_range: float = 0.02,
        use_cache: bool = True,
        bos_token_id: int = 50256,
        eos_token_id: int = 50256,
        pad_token_id: int = 50256,
        position_embedding_type: str = "learned_absolute",
        rope_theta: int = 10000,
        rope_scaling: dict | None = None,
        m_emb: float | None = None,
        m_width: float | None = None,
        m_residual: float | None = None,
        init_method: str = "normal",
        sequence_mixer_blocks: list[dict] = None,
        mlp_blocks: list[dict] = None,
        router_aux_loss_coef: float = 0.001,
        tie_word_embeddings: bool = True,
        rope_dim: int | None = None,
        **kwargs,
    ) -> CommonConfig:
        self.vocab_size = vocab_size
        self.max_position_embeddings = max_position_embeddings
        self.hidden_size = hidden_size
        self.num_layers = num_layers
        self.embedding_dropout = embedding_dropout
        self.normalization_function = normalization_function
        self.layer_norm_epsilon = layer_norm_epsilon
        self.initializer_range = initializer_range
        self.use_cache = use_cache
        self.position_embedding_type = position_embedding_type
        self.rope_theta = rope_theta
        self.rope_scaling = rope_scaling
        self.m_emb = m_emb
        self.m_width = m_width
        self.m_residual = m_residual
        self.init_method = init_method

        # check if enums are valid
        assert init_method in ["normal", "mup"]
        assert position_embedding_type in ["rope", "learned_absolute", "nope"]

        self.sequence_mixer_blocks = sequence_mixer_blocks
        self._set_sequence_mixer_blocks()
        assert len(self.sequence_mixer_blocks) == self.num_layers

        self.rope_dim = rope_dim
        if self.rope_dim is None and position_embedding_type == "rope":
            assert (
                self.check_equal_for_all_and_get_value("sequence_mixer_blocks", "sequence_mixer_type")
                == "softmax_attention"
            ), "specify rope_dim"

            self.rope_dim = divide_if_divisible(
                self.hidden_size,
                self.check_equal_for_all_and_get_value("sequence_mixer_blocks", "num_attention_heads"),
                "",
            )

        self.mlp_blocks = mlp_blocks
        self._set_mlp_blocks()
        assert len(self.mlp_blocks) == self.num_layers

        self.router_aux_loss_coef = router_aux_loss_coef

        for i in _NAKED_DISALLOWED_ARGS:
            assert i not in kwargs, f"found naked argument ({i})"

        super().__init__(
            bos_token_id=bos_token_id,
            eos_token_id=eos_token_id,
            pad_token_id=pad_token_id,
            tie_word_embeddings=tie_word_embeddings,
            **kwargs,
        )

    @_hold_base_args(key="sequence_mixer_blocks")
    @_hold_base_args(key="mlp_blocks")
    def save_pretrained(self, save_directory, push_to_hub=False, **kwargs) -> None:
        return super().save_pretrained(save_directory, push_to_hub, **kwargs)

    @_hold_base_args(key="sequence_mixer_blocks")
    @_hold_base_args(key="mlp_blocks")
    def to_json_string(self, use_diff: bool = True) -> str:
        return super().to_json_string(use_diff)

    def check_equal_for_all_and_get_value(
        self,
        key: str,
        key_block: str,
        expected_value: Any | None = None,
        sequence_mixer_type: str | None = None,
        mlp_type: str | None = None,
    ) -> Any:
        def _get(block, key):
            return block.get(key) if isinstance(block, dict) else getattr(block, key)

        blocks = getattr(self, key)
        if sequence_mixer_type is not None:
            blocks = filter(lambda block: _get(block, "sequence_mixer_type") == sequence_mixer_type, blocks)
            blocks = list(blocks)

        if mlp_type is not None:
            blocks = filter(lambda block: _get(block, "mlp_type") == mlp_type, blocks)
            blocks = list(blocks)

        value = _get(blocks[0], key_block)

        if expected_value is not None:
            assert value == expected_value, f"{value} {expected_value}"

        assert all([_get(block, key_block) == value for block in blocks])

        return value

    def _set_sequence_mixer_blocks(self) -> None:
        if self.sequence_mixer_blocks is None:
            self.sequence_mixer_blocks = [{} for _ in range(self.num_layers)]

        sequence_mixer_blocks: list[
            _CausalConvolution
            | _GRUArgs
            | _Mamba2Args
            | _MultiHeadLatentAttentionArgs
            | _RNNArgs
            | _SoftmaxAttentionArgs
        ] = []
        for i in range(self.num_layers):
            sequence_mixer_block = deepcopy(self.sequence_mixer_blocks[i])
            sequence_mixer_type = sequence_mixer_block.pop("sequence_mixer_type", "softmax_attention")

            if sequence_mixer_type == "mamba2":
                sequence_mixer_block["intermediate_size"] = sequence_mixer_block.pop(
                    "intermediate_size", 2 * self.hidden_size
                )

            sequence_mixer_blocks.append(_SEQUENCE_MIXER_CONFIG_CLASSES[sequence_mixer_type](**sequence_mixer_block))

        self.sequence_mixer_blocks = sequence_mixer_blocks

    def _set_mlp_blocks(self) -> None:
        if self.mlp_blocks is None:
            self.mlp_blocks = [{} for _ in range(self.num_layers)]

        mlp_blocks: list[_MLPArgs | _MoEArgs] = []
        for i in range(self.num_layers):
            mlp_block = deepcopy(self.mlp_blocks[i])
            mlp_block["intermediate_size"] = mlp_block.pop("intermediate_size", 4 * self.hidden_size)

            mlp_type = mlp_block.pop("mlp_type", "MLP")
            mlp_blocks.append(_MLP_CONFIG_CLASSES[mlp_type](**mlp_block))

        self.mlp_blocks = mlp_blocks<|MERGE_RESOLUTION|>--- conflicted
+++ resolved
@@ -71,11 +71,7 @@
     "mamba2": _Mamba2Args,
     "multihead_latent_attention": _MultiHeadLatentAttentionArgs,
     "rnn": _RNNArgs,
-<<<<<<< HEAD
     "rsa": _RSAArgs,
-    "stickbreaking_attention": _StickbreakingAttentionArgs,
-=======
->>>>>>> 6cfe8a72
     "softmax_attention": _SoftmaxAttentionArgs,
 }
 
