# **************************************************
# Copyright (c) 2025, Mayank Mishra
# **************************************************

from __future__ import annotations

import torch
import torch.nn.functional as F
from transformers import StoppingCriteriaList

from ....enums import Kernel
from ....kernels import is_kernel_allowed
from ...cache import GenerationCache
from ...config import CommonConfig
from ...loss import clear_aux_loss, get_autoregressive_language_modeling_loss, get_aux_loss, is_aux_loss_zero
from ...modeling_utils import ParameterizedEmbedding, ParameterizedLinear
from ..modeling_outputs import BaseModelOutputWithPast, CausalLMOutputWithPast
from .base import PreTrainedModelMixin


class CausalLMModelMixin(PreTrainedModelMixin):
    _tied_weights_keys = ["lm_head.weight"]
    base_model_class = None

    def __init__(self, config: CommonConfig, **kwargs) -> CausalLMModelMixin:
        super().__init__(config, **kwargs)

        self.router_aux_loss_coef = getattr(config, "router_aux_loss_coef", 0)
        self._init_model(config, **kwargs)

    def _init_model(self, config: CommonConfig, **kwargs) -> None:
        self.transformer = self.base_model_class(config, **kwargs)

        if not self._tied_word_embeddings:
            self.lm_head = ParameterizedLinear(
                config.hidden_size, config.vocab_size, bias=False, std=config.initializer_range
            )

        self.m_width = config.m_width

        # Initialize weights and apply final processing
        self.post_init()

    def get_input_embeddings(self) -> ParameterizedEmbedding:
        return self.transformer.wte

    def set_input_embeddings(self, value: ParameterizedEmbedding) -> None:
        self.transformer.wte = value

    def get_output_embeddings(self) -> ParameterizedLinear:
        return self.transformer.wte if self._tied_word_embeddings else self.lm_head

    def set_output_embeddings(self, new_embeddings: ParameterizedLinear) -> None:
        if not self._tied_word_embeddings:
            self.lm_head = new_embeddings

    def forward(
        self,
        input_ids: torch.Tensor | list[list[int]] | None = None,
        past_key_values: GenerationCache | None = None,
        attention_mask: torch.Tensor | None = None,
        position_ids: torch.Tensor | list[list[int]] | None = None,
        inputs_embeds: torch.Tensor | list[list[float]] | None = None,
        labels: torch.Tensor | list[list[int]] | None = None,
        use_cache: bool | None = None,
        return_dict: bool = True,
        cu_seqlens: torch.Tensor | None = None,
        max_seqlen: int | None = None,
        reduction: str = "mean",
    ) -> CausalLMOutputWithPast:
        assert return_dict
        assert inputs_embeds is None

        input_ids, position_ids, labels, cu_seqlens, max_seqlen = self.prepare_inputs_for_model(
            input_ids=input_ids,
            position_ids=position_ids,
            labels=labels,
            cu_seqlens=cu_seqlens,
            max_seqlen=max_seqlen,
            past_key_values=past_key_values,
            attention_mask=attention_mask,
            use_cache=use_cache,
        )

        clear_aux_loss()

        transformer_outputs: BaseModelOutputWithPast = self.transformer(
            input_ids,
            past_key_values=past_key_values,
            attention_mask=attention_mask,
            position_ids=position_ids,
            use_cache=use_cache,
            cu_seqlens=cu_seqlens,
            max_seqlen=max_seqlen,
        )

        hidden_states = transformer_outputs.last_hidden_state
        past_key_values = transformer_outputs.past_key_values
        del transformer_outputs

        lm_logits = None
        loss = None

        if labels is None:
            if is_kernel_allowed(Kernel.fused_linear_cross_entropy):
                if self.m_width is not None:
                    hidden_states = hidden_states / self.m_width
            else:
                lm_logits = self.get_lm_logits(hidden_states)

                if self.m_width is not None:
                    lm_logits = lm_logits / self.m_width
        else:
            assert not is_kernel_allowed(Kernel.fused_linear_cross_entropy)

            lm_logits = self.get_lm_logits(hidden_states)

            if self.m_width is not None:
                lm_logits = lm_logits / self.m_width

            loss = get_autoregressive_language_modeling_loss(
                lm_logits=lm_logits,
                labels=labels,
                hidden_states=None,
                vocab_weight=None,
                cu_seqlens=cu_seqlens,
                use_padding_free_transformer=self.use_padding_free_transformer,
                reduction=reduction,
                shift_logits_and_labels=True,
                tensor_parallel_enabled=False,
            )

        aux_loss = get_aux_loss()

        if loss is not None and not is_aux_loss_zero(aux_loss):
            loss = loss + self.router_aux_loss_coef * aux_loss

        return CausalLMOutputWithPast(
            loss=loss,
            aux_loss=aux_loss,
            logits=lm_logits,
            past_key_values=past_key_values,
            last_hidden_state=hidden_states,
        )

    def get_lm_logits(self, hidden_states: torch.Tensor) -> torch.Tensor:
        return (
            F.linear(hidden_states, self.transformer.wte.weight)
            if self._tied_word_embeddings
            else self.lm_head(hidden_states)
        )

    @torch.inference_mode()
    def generate(
<<<<<<< HEAD
        self, input_ids: torch.Tensor, attention_mask: torch.Tensor | None = None, max_new_tokens: int = 20
    ) -> torch.Tensor:
        assert not self.use_padding_free_transformer

        # prefill
        output = self.forward(input_ids=input_ids, attention_mask=attention_mask)

        # decode
        generated_tokens = [input_ids]
        for num_generated_tokens in range(max_new_tokens):
            next_token = output.logits[:, -1, :].argmax(dim=-1).unsqueeze(1)
            generated_tokens.append(next_token)

            output = self.forward(input_ids=next_token, past_key_values=output.past_key_values)

        generated_tokens = torch.cat(generated_tokens, dim=-1)
=======
        self,
        input_ids: torch.Tensor,
        attention_mask: torch.Tensor | None = None,
        max_new_tokens: int = 20,
        temperature: float = 0,
        top_k: int | None = None,
        top_p: float | None = None,
        **kwargs,
    ) -> torch.Tensor:
        assert not self.use_padding_free_transformer

        has_attention_mask = attention_mask is not None
        min_tokens_to_keep = 1

        # for HF compatibility
        if "max_length" in kwargs:
            max_new_tokens = kwargs.pop("max_length") - (
                input_ids.size(-1) if attention_mask is None else attention_mask.sum(dim=-1).min().item()
            )

        kwargs.pop("pad_token_id", self.generation_config.pad_token_id) == self.generation_config.pad_token_id
        kwargs.pop("use_cache", None)

        if "do_sample" in kwargs:
            if kwargs.pop("do_sample"):
                if temperature == 0:
                    temperature = 1
            else:
                temperature = 0

        stopping_criteria_list = kwargs.pop("stopping_criteria", None)
        if stopping_criteria_list is not None:
            stopping_criteria_list = StoppingCriteriaList(stopping_criteria_list)

        assert len(kwargs) == 0

        # prefill
        output = self(input_ids=input_ids, attention_mask=attention_mask)
        finished = torch.zeros(input_ids.size(0), device=input_ids.device, dtype=torch.bool)

        # decode
        generated_tokens = input_ids
        for num_generated_tokens in range(max_new_tokens):
            if has_attention_mask:
                attention_mask = torch.cat(
                    (attention_mask, torch.ones(input_ids.size(0), 1, device=input_ids.device, dtype=torch.int32)),
                    dim=-1,
                )
            else:
                attention_mask = torch.ones(
                    input_ids.size(0),
                    input_ids.size(1) + num_generated_tokens + 1,
                    device=input_ids.device,
                    dtype=torch.int32,
                )

            lm_logits = output.logits[:, -1, :]
            past_key_values = output.past_key_values

            if temperature == 0:
                next_token = lm_logits.argmax(dim=-1).unsqueeze(1)
            else:
                if temperature != 1:
                    lm_logits = lm_logits / temperature

                if top_k is not None and top_k < lm_logits.size(-1):
                    # mask all tokens with logits less than the min(topk(lm_logits))
                    lm_logits_top_k_min = lm_logits.topk(k=top_k)[0][:, -1].unsqueeze(-1)
                    mask = lm_logits < lm_logits_top_k_min
                    lm_logits = lm_logits.masked_fill(mask, -float("inf"))

                if top_p is not None:
                    sorted_logits, sorted_indices = lm_logits.sort(descending=False)
                    cumulative_probs = F.softmax(sorted_logits, dim=-1).cumsum(dim=-1)

                    # Remove tokens with cumulative top_p above the threshold (token with 0 are kept)
                    sorted_indices_to_remove = cumulative_probs <= (1 - top_p)
                    # Keep at least min_tokens_to_keep
                    sorted_indices_to_remove[..., -min_tokens_to_keep:] = 0

                    # scatter sorted tensors to original indexing
                    indices_to_remove = sorted_indices_to_remove.scatter(1, sorted_indices, sorted_indices_to_remove)
                    lm_logits = lm_logits.masked_fill(indices_to_remove, -float("inf"))

                probabilities = F.softmax(lm_logits, dim=-1)
                next_token = torch.multinomial(probabilities, num_samples=1)

            next_token = next_token.masked_fill(finished.unsqueeze(1), self.generation_config.pad_token_id)
            generated_tokens = torch.cat([generated_tokens, next_token], dim=-1)

            finished = finished | (next_token.squeeze(1) == self.generation_config.eos_token_id)
            if stopping_criteria_list is not None:
                finished = finished | stopping_criteria_list(generated_tokens, None)

            # early exit when all sequences finish
            if finished.min() == 1:
                break

            output: CausalLMOutputWithPast = self(
                input_ids=next_token, attention_mask=attention_mask, past_key_values=past_key_values
            )
>>>>>>> d4d2ab3d

        return generated_tokens<|MERGE_RESOLUTION|>--- conflicted
+++ resolved
@@ -152,24 +152,6 @@
 
     @torch.inference_mode()
     def generate(
-<<<<<<< HEAD
-        self, input_ids: torch.Tensor, attention_mask: torch.Tensor | None = None, max_new_tokens: int = 20
-    ) -> torch.Tensor:
-        assert not self.use_padding_free_transformer
-
-        # prefill
-        output = self.forward(input_ids=input_ids, attention_mask=attention_mask)
-
-        # decode
-        generated_tokens = [input_ids]
-        for num_generated_tokens in range(max_new_tokens):
-            next_token = output.logits[:, -1, :].argmax(dim=-1).unsqueeze(1)
-            generated_tokens.append(next_token)
-
-            output = self.forward(input_ids=next_token, past_key_values=output.past_key_values)
-
-        generated_tokens = torch.cat(generated_tokens, dim=-1)
-=======
         self,
         input_ids: torch.Tensor,
         attention_mask: torch.Tensor | None = None,
@@ -271,6 +253,5 @@
             output: CausalLMOutputWithPast = self(
                 input_ids=next_token, attention_mask=attention_mask, past_key_values=past_key_values
             )
->>>>>>> d4d2ab3d
 
         return generated_tokens