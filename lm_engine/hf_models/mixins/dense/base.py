--- conflicted
+++ resolved
@@ -53,8 +53,7 @@
         attention_mask: torch.Tensor | None,
         use_cache: bool,
     ) -> tuple[torch.Tensor]:
-<<<<<<< HEAD
-        if isinstance(input_ids, list) or isinstance(inputs_embeds, list):
+        if isinstance(input_ids, list):
             # this is managed internally
             error_message = (
                 "{variable} should not be passed for flash attention when using List[List[int]] "
@@ -64,30 +63,11 @@
             assert max_seqlen is None, error_message.format(variable="max_seqlen")
             assert attention_mask is None, error_message.format(variable="attention_mask")
 
-            input_ids, position_ids, token_type_ids, labels, cu_seqlens, max_seqlen = (
-                convert_padding_free_lists_to_tensors(
-                    input_ids=input_ids,
-                    inputs_embeds=inputs_embeds,
-                    position_ids=position_ids,
-                    token_type_ids=token_type_ids,
-                    labels=labels,
-                    device=torch.cuda.current_device(),
-=======
-        if self.use_padding_free_transformer:
-            if isinstance(input_ids, list):
-                # this is managed internally
-                error_message = (
-                    "{variable} should not be passed for flash attention when using List[List[int]] "
-                    "input types attention mask logic is handled internally"
-                )
-                assert cu_seqlens is None, error_message.format(variable="cu_seqlens")
-                assert max_seqlen is None, error_message.format(variable="max_seqlen")
-                assert attention_mask is None, error_message.format(variable="attention_mask")
-
-                input_ids, position_ids, labels, cu_seqlens, max_seqlen = convert_padding_free_lists_to_tensors(
-                    input_ids=input_ids, position_ids=position_ids, labels=labels, device=torch.cuda.current_device()
->>>>>>> 04a42f48
-                )
+            input_ids, position_ids, labels, cu_seqlens, max_seqlen = convert_padding_free_lists_to_tensors(
+                input_ids=input_ids,
+                position_ids=position_ids,
+                labels=labels,
+                device=torch.cuda.current_device(),
             )
         else:
             assert (
@@ -301,52 +281,11 @@
             # use_cache = False if self.use_padding_free_transformer else self.config.use_cache
             use_cache = False
 
-<<<<<<< HEAD
-        if input_ids is not None and inputs_embeds is not None:
-            raise ValueError("You cannot specify both input_ids and inputs_embeds at the same time")
-        elif input_ids is not None:
-            input_shape = input_ids.size()
-            batch_size = cu_seqlens.shape[0] - 1
-        elif inputs_embeds is not None:
-            # TODO special handling for padding free transformer needed here if we support inputs_embeds argument
-            input_shape = inputs_embeds.size()[:-1]
-            batch_size = input_shape[0]
-        else:
-            raise ValueError("You have to specify either input_ids or inputs_embeds")
-
-        device = input_ids.device if input_ids is not None else inputs_embeds.device
+        batch_size = cu_seqlens.size(0) - 1
 
         assert position_ids is not None, (
             "GPTBaseModel needs position_ids from outside when using flash attention with List[List[int]] " "inputs"
         )
-=======
-        input_shape = input_ids.size()
-
-        # special handling for padding free transformer with list inputs
-        if self.use_padding_free_transformer:
-            # for flash attention, there is no padding and we do packing
-            # so, input_ids is of shape (s1 + s2 + ... + sb)
-            batch_size = cu_seqlens.shape[0] - 1
-        else:
-            batch_size = input_shape[0]
-
-        if self.use_padding_free_transformer:
-            assert position_ids is not None, (
-                "GPTBaseModel needs position_ids from outside when using flash attention with List[List[int]] "
-                "inputs"
-            )
-
-        # ==========================================================================================
-        # padding_free:
-        #     input_ids -> (total_q)
-        #     attention_mask -> None
-        #     position_ids -> (total_q)
-        # else:
-        #     input_ids -> (batch_size, query_length)
-        #     attention_mask -> None or (batch_size, key_length)
-        #     position_ids -> None or (batch_size, key_length)
-        # ==========================================================================================
->>>>>>> 04a42f48
 
         past_length = None
         query_length = None
@@ -357,22 +296,7 @@
                 attention_mask, past_length, query_length, key_length, input_ids.device
             )
 
-<<<<<<< HEAD
-        hidden_states = self._get_initial_hidden_state(input_ids, inputs_embeds, position_ids, token_type_ids)
-=======
-        # ==========================================================================================
-        # padding_free:
-        #     input_ids -> (total_q)
-        #     attention_mask -> None
-        #     position_ids -> (total_q)
-        # else:
-        #     input_ids -> (batch_size, query_length)
-        #     attention_mask -> None or (batch_size, key_length)
-        #     position_ids -> (batch_size, query_length)
-        # ==========================================================================================
-
         hidden_states = self._get_initial_hidden_state(input_ids, position_ids)
->>>>>>> 04a42f48
 
         rope_cos_sin = self._get_rope_cos_sin(key_length, position_ids, dtype=hidden_states.dtype)
 
