# **************************************************
# Copyright (c) 2025, Mayank Mishra
# **************************************************

from __future__ import annotations

import torch
import torch.nn as nn
from transformers import GenerationConfig, PreTrainedModel

from ....enums import Kernel
from ....kernels import is_kernel_allowed
from ...cache import GenerationCache
from ...config import CommonConfig
from ...modeling_utils import ParameterizedEmbedding, RoPE, YaRNScaledRoPE, get_normalization_function
from ...utils import convert_padding_free_lists_to_tensors, is_generation_cache_enabled
from ..modeling_outputs import BaseModelOutputWithPast
from .layer import Block


class PreTrainedModelMixin(PreTrainedModel):
    """
    An abstract class to handle weights initialization and a simple interface for downloading and loading pretrained
    models.
    """

    config_class = None
    layer_class = Block
    base_model_prefix = "transformer"
    causal = True
    _no_split_modules = ["Block"]
    _skip_keys_device_placement = "cache_params"

    def __init__(self, config: CommonConfig, *args, **kwargs) -> PreTrainedModelMixin:
        super().__init__(config, *args, **kwargs)

        assert self.config_class is not None
<<<<<<< HEAD
=======
        self.generation_config = GenerationConfig.from_model_config(self.config)

        self.use_padding_free_transformer = kwargs.get("use_padding_free_transformer", False)
>>>>>>> a57b136b
        self._tied_word_embeddings = config.tie_word_embeddings

    def _init_weights(self, module: nn.Module) -> None:
        if hasattr(module, "reset_parameters"):
            module.reset_parameters()

    # FIXME typing
    def prepare_inputs_for_model(
        self,
        input_ids: torch.Tensor | list[list[int]] | None,
        position_ids: torch.Tensor | list[list[int]] | None,
        labels: torch.Tensor | list[list[int]] | None,
        cu_seqlens: torch.Tensor | None,
        max_seqlen: int | None,
        cache_params: GenerationCache,
        attention_mask: torch.Tensor | None,
        use_cache: bool,
    ) -> tuple[torch.Tensor]:
        if isinstance(input_ids, list):
            # this is managed internally
            error_message = (
                "{variable} should not be passed for flash attention when using List[List[int]] "
                "input types attention mask logic is handled internally"
            )
            assert cu_seqlens is None, error_message.format(variable="cu_seqlens")
            assert max_seqlen is None, error_message.format(variable="max_seqlen")
            assert attention_mask is None, error_message.format(variable="attention_mask")

            input_ids, position_ids, labels, cu_seqlens, max_seqlen = convert_padding_free_lists_to_tensors(
                input_ids=input_ids,
                position_ids=position_ids,
                labels=labels,
                device=torch.cuda.current_device(),
            )
        else:
            assert (
                cu_seqlens is not None
            ), "cu_seqlens needs to be specified when using tensor inputs with padding_free transformer"
            assert position_ids is not None, "max_seqlen needs to be specified when specifying cu_seqlens"
            assert max_seqlen is not None, "max_seqlen needs to be specified when specifying cu_seqlens"
            assert attention_mask is None, "attention_mask should not be passed when specifying cu_seqlens"

        if use_cache or cache_params is not None:
            raise NotImplementedError("KV caching is not supported with padding_free transformer")

        return input_ids, position_ids, labels, cu_seqlens, max_seqlen


class BaseModelMixin(PreTrainedModelMixin):
    mask_value = None

    def __init__(self, config: CommonConfig, **kwargs) -> BaseModelMixin:
        super().__init__(config, **kwargs)
        self._init_model(config, **kwargs)

    def _init_model(self, config: CommonConfig, **kwargs) -> None:
        self.embed_dim = config.hidden_size
        self.m_emb = config.m_emb
        self.initializer_range = config.initializer_range
        self.sequence_mixer_block_types = [
            config.sequence_mixer_blocks[i].sequence_mixer_type for i in range(config.num_layers)
        ]

        self.wte = ParameterizedEmbedding(config.vocab_size, self.embed_dim, std=self.initializer_range)

        self.embedding_dropout = (
            nn.Identity() if config.embedding_dropout == 0 else nn.Dropout(config.embedding_dropout)
        )
        self.h = nn.ModuleList([self.layer_class(config, layer_idx=i) for i in range(config.num_layers)])
        self.ln_f = get_normalization_function(
            config.normalization_function, self.embed_dim, eps=config.layer_norm_epsilon
        )

        self.rope_dim = config.rope_dim

        self.position_embedding_type = config.position_embedding_type
        self._setup_positional_encoding()

        # Initialize weights and apply final processing
        self.post_init()

    def forward(
        self,
        input_ids: torch.Tensor | None = None,
        cache_params: GenerationCache | None = None,
        attention_mask: torch.Tensor | None = None,
        position_ids: torch.Tensor | None = None,
        use_cache: bool | None = None,
        cu_seqlens: torch.Tensor | None = None,
        max_seqlen: int | None = None,
    ) -> BaseModelOutputWithPast:
        (
            use_cache,
            hidden_states,
            causal_mask,
            position_ids,
            rope_cos_sin,
            cache_params,
        ) = self._prepare_a_bunch_of_stuff(
            input_ids=input_ids,
            cache_params=cache_params,
            attention_mask=attention_mask,
            position_ids=position_ids,
            use_cache=use_cache,
            cu_seqlens=cu_seqlens,
            max_seqlen=max_seqlen,
        )

        if is_generation_cache_enabled():
            cache_params = GenerationCache(self.config) if use_cache and cache_params is None else cache_params

        mamba_mask = None
        mamba_mask_computed = False

        for sequence_mixer_type, block in zip(self.sequence_mixer_block_types, self.h):
            is_linear_layer = sequence_mixer_type in ["mamba2", "rnn", "gru"]

            if is_linear_layer and not mamba_mask_computed:
                mamba_mask = self._get_mamba_mask(attention_mask, cache_params)
                mamba_mask_computed = True

            hidden_states = block(
                hidden_states,
                cache_params=cache_params,
                attention_mask=mamba_mask if is_linear_layer else causal_mask,
                rope_cos_sin=rope_cos_sin,
                cu_seqlens=cu_seqlens,
                max_seqlen=max_seqlen,
            )

        hidden_states = self.ln_f(hidden_states)

        return BaseModelOutputWithPast(last_hidden_state=hidden_states, cache_params=cache_params)

    def _get_position_ids(
        self, attention_mask: torch.Tensor, past_length: int, query_length: int, key_length: int, device: torch.device
    ) -> torch.Tensor:
        if attention_mask is not None and len(attention_mask.shape) == 2:
            # create position_ids on the fly for batch generation
            position_ids = attention_mask.long().cumsum(-1) - 1
            position_ids.masked_fill_(attention_mask == 0, 0)
            if past_length > 0:
                position_ids = position_ids[:, past_length:key_length:]
        else:
            position_ids = torch.arange(past_length, key_length, dtype=torch.long, device=device)
            position_ids = position_ids.unsqueeze(0).view(-1, query_length)

        return position_ids

    def _get_rope_cos_sin(
        self, key_length: int, position_ids: torch.Tensor, dtype: torch.dtype
    ) -> tuple[torch.Tensor, torch.Tensor]:
        if self.position_embedding_type == "rope":
            cos, sin = self.rope(key_length, dtype=dtype)
            cos = cos[position_ids].unsqueeze(1)
            sin = sin[position_ids].unsqueeze(1)
            return cos, sin

    def _prepare_causal_attention_mask(
        self,
        attention_mask: torch.Tensor | None,
        batch_size: int,
        query_length: int,
        key_length: int,
        device: torch.device,
    ) -> torch.Tensor:
        past_length = key_length - query_length

        if query_length > 1:
            # (query_length, key_length)
            causal_mask = torch.empty((query_length, key_length), dtype=torch.bool, device=device)
            causal_mask[:, past_length:] = torch.tril(
                torch.ones(query_length, query_length, dtype=torch.bool, device=device)
            )

            if past_length > 0:
                causal_mask[:, :past_length] = True

            # (query_length, key_length) -> (1, query_length, key_length)
            causal_mask = causal_mask.unsqueeze(0)

            if attention_mask is None:
                # (1, query_length, key_length) -> (batch_size, query_length, key_length)
                causal_mask = causal_mask.expand(batch_size, -1, -1)
            else:
                # (1, query_length, key_length) & (batch_size, 1, key_length) -> (batch_size, query_length, key_length)
                causal_mask = causal_mask & attention_mask.unsqueeze(1).to(torch.bool)
        else:
            if attention_mask is None:
                # (batch_size, query_length, key_length)
                causal_mask = torch.ones(batch_size, query_length, key_length, dtype=torch.bool, device=device)
            else:
                # (batch_size, query_length, key_length)
                causal_mask = attention_mask.unsqueeze(1).to(dtype=torch.bool, device=device)

        causal_mask = causal_mask.unsqueeze(1)

        return causal_mask

    def _get_initial_hidden_state(self, input_ids: torch.Tensor, position_ids: torch.Tensor | None) -> torch.Tensor:
        hidden_state = self.wte(input_ids)

        if self.position_embedding_type == "learned_absolute":
            hidden_state = hidden_state + self.wpe(position_ids)

        hidden_state = self.embedding_dropout(hidden_state)

        if self.m_emb is not None:
            hidden_state = hidden_state * self.m_emb

        return hidden_state

    def _prepare_a_bunch_of_stuff(
        self,
        input_ids: torch.Tensor | None = None,
        cache_params: GenerationCache | None = None,
        attention_mask: torch.Tensor | None = None,
        position_ids: torch.Tensor | None = None,
        use_cache: bool | None = None,
        cu_seqlens: torch.Tensor | None = None,
        max_seqlen: int | None = None,
    ) -> tuple[bool, torch.Tensor, torch.Tensor, torch.Tensor | None, GenerationCache | None]:
        if use_cache is None:
            # use_cache = False if self.use_padding_free_transformer else self.config.use_cache
            use_cache = False

        batch_size = cu_seqlens.size(0) - 1

<<<<<<< HEAD
        assert position_ids is not None, (
            "GPTBaseModel needs position_ids from outside when using flash attention with List[List[int]] " "inputs"
        )
=======
        if self.use_padding_free_transformer:
            assert position_ids is not None, (
                "GPTBaseModel needs position_ids from outside when using flash attention with List[List[int]] "
                "inputs"
            )
>>>>>>> a57b136b

        past_length = None
        query_length = None
        key_length = max_seqlen.item() if isinstance(max_seqlen, torch.Tensor) else max_seqlen

        if position_ids is None:
            position_ids = self._get_position_ids(
                attention_mask, past_length, query_length, key_length, input_ids.device
            )

        hidden_states = self._get_initial_hidden_state(input_ids, position_ids)

        rope_cos_sin = self._get_rope_cos_sin(key_length, position_ids, dtype=hidden_states.dtype)

        attention_mask = self._get_maybe_causal_mask(
            attention_mask, batch_size, query_length, key_length, hidden_states.dtype, input_ids.device
        )

        return (
            use_cache,
            hidden_states,
            attention_mask,
            position_ids,
            rope_cos_sin,
            cache_params,
        )

    def _setup_positional_encoding(self) -> None:
        max_position_embeddings = self.config.max_position_embeddings

        if self.position_embedding_type == "learned_absolute":
            self.wpe = ParameterizedEmbedding(max_position_embeddings, self.embed_dim, std=self.initializer_range)
        elif self.position_embedding_type == "rope":
            if self.config.rope_scaling is None:
                self.rope = RoPE(
                    self.rope_dim,
                    max_position_embeddings=max_position_embeddings,
                    base=self.config.rope_theta,
                )
            else:
                self.rope = YaRNScaledRoPE(
                    self.rope_dim,
                    max_position_embeddings=max_position_embeddings,
                    base=self.config.rope_theta,
                    scale=self.config.rope_scaling["factor"],
                    original_max_position_embeddings=self.config.rope_scaling["original_max_position_embeddings"],
                )
        elif self.position_embedding_type == "nope":
            pass
        else:
            raise NotImplementedError()

    def _get_mask_value(self, device: torch.device, dtype: torch.dtype) -> torch.Tensor:
        # torch.where expects a tensor. We use a cache to avoid recreating it every time.
        if self.mask_value is None or self.mask_value.dtype != dtype or self.mask_value.device != device:
            self.mask_value = torch.full([], torch.finfo(dtype).min, dtype=dtype, device=device)
        return self.mask_value

    def _get_maybe_causal_mask(
        self,
        attention_mask: torch.Tensor | None,
        batch_size: int,
        query_length: int,
        key_length: int,
        dtype: torch.dtype,
        device: torch.device,
    ) -> torch.Tensor:
        if not (is_kernel_allowed(Kernel.flash_attention_2) or is_kernel_allowed(Kernel.flash_attention_3)):
            # we use the causal/non-causal argument of SDPA for attention in this case
            if attention_mask is not None:
                attention_mask = self._prepare_causal_attention_mask(
                    attention_mask, batch_size, query_length, key_length, device
                )

                attention_mask = torch.where(
                    attention_mask,
                    ~attention_mask,
                    self._get_mask_value(attention_mask.device, dtype),
                )

                # this is needed to prevent NaN since SDPA
                # see issue: https://github.com/pytorch/pytorch/issues/110213
                attention_mask = attention_mask * ~torch.all(
                    attention_mask == self._get_mask_value(attention_mask.device, dtype), dim=-1, keepdim=True
                )

        return attention_mask

    def _get_mamba_mask(
        self, attention_mask: torch.Tensor | None, cache_params: GenerationCache
    ) -> torch.Tensor | None:
        mamba_mask = attention_mask
        if (
            cache_params is None
            or cache_params.get_seq_length() > 0
            or (attention_mask is not None and torch.all(attention_mask == 1))
        ):
            mamba_mask = None

        return mamba_mask<|MERGE_RESOLUTION|>--- conflicted
+++ resolved
@@ -35,12 +35,8 @@
         super().__init__(config, *args, **kwargs)
 
         assert self.config_class is not None
-<<<<<<< HEAD
-=======
         self.generation_config = GenerationConfig.from_model_config(self.config)
 
-        self.use_padding_free_transformer = kwargs.get("use_padding_free_transformer", False)
->>>>>>> a57b136b
         self._tied_word_embeddings = config.tie_word_embeddings
 
     def _init_weights(self, module: nn.Module) -> None:
@@ -269,17 +265,9 @@
 
         batch_size = cu_seqlens.size(0) - 1
 
-<<<<<<< HEAD
         assert position_ids is not None, (
             "GPTBaseModel needs position_ids from outside when using flash attention with List[List[int]] " "inputs"
         )
-=======
-        if self.use_padding_free_transformer:
-            assert position_ids is not None, (
-                "GPTBaseModel needs position_ids from outside when using flash attention with List[List[int]] "
-                "inputs"
-            )
->>>>>>> a57b136b
 
         past_length = None
         query_length = None
