--- conflicted
+++ resolved
@@ -96,34 +96,6 @@
             if len(self.tokenizer) != original_vocab_size:
                 self.model.resize_token_embeddings(len(self.tokenizer))
 
-<<<<<<< HEAD
-    def generate(self, batch: dict, generate_kwargs: dict) -> list[str]:
-        """generate function for a batch
-
-        Args:
-            batch (dict): a dict of key, value pairs for a batch
-            generate_kwargs (dict): generate kwargs for the batch
-
-        Returns:
-            List[str]: list of generated text. input is trimmed from the generated text
-        """
-
-        raise NotImplementedError("padding free transformer and tensor parallel doesn't support generation")
-
-        for i in batch:
-            batch[i] = batch[i].to(torch.cuda.current_device())
-
-        generated = self.model.generate(**batch, **generate_kwargs, eos_token_id=self.eos_token_id)
-        generated = generated[:, batch["input_ids"].shape[1] :]
-
-        # add 1 since eos token to also count eos in generated tokens
-        num_generated_tokens = ((generated != self.eos_token_id).sum(dim=-1) + 1).tolist()
-        generated_text = self.tokenizer.batch_decode(generated, skip_special_tokens=True)
-
-        return generated_text, num_generated_tokens
-
-=======
->>>>>>> 29feb3f0
     def save_pretrained(self, save_path: str, state_dict: dict | None = None) -> None:
         self.tokenizer.save_pretrained(save_path, legacy_format=False)
 
