# **************************************************
# Copyright (c) 2025, Mayank Mishra
# **************************************************

from __future__ import annotations

import torch
from torch.distributed._tensor.placement_types import Replicate
from transformers import AutoModelForCausalLM, AutoModelForSeq2SeqLM

from ..dtensors import tensor_to_dtensor
from ..enums import Kernel
from ..hf_models import (
    AttentionMaskInfo,
    CausalLMOutputWithPast,
    PipelineParallelInput,
    PipelineParallelOutput,
    get_autoregressive_language_modeling_loss,
    is_aux_loss_zero,
)
from ..kernels import is_kernel_allowed
from ..utils import Accelerator, MetricsTrackingDict, ProcessGroupManager
from .base import ModelWrapper
from .utils import broadcast_tensor_parallel_input


class ModelWrapperForPretraining(ModelWrapper):
    def __init__(
        self,
        model_name: str | None,
        pretrained_config: dict | None,
        model_class: AutoModelForCausalLM | AutoModelForSeq2SeqLM,
        dtype: torch.dtype,
        efficient_initialization: bool,
        sequence_parallel: bool,
        micro_batch_size: int,
        sequence_length: int,
        num_pipeline_stages: int,
        pipeline_stage_id: int,
        trust_remote_code: bool = False,
        tokenizer_name: str | None = None,
        additional_special_tokens: list[str] | None = None,
        reset_attention_mask: bool = False,
        reset_position_ids: bool = False,
        keep_in_fp32: bool = True,
    ) -> ModelWrapperForPretraining:
        """initializes a model wrapper for a HuggingFace model

        Args:
            model_name (str | None): path of the model on disk or HF hub
            pretrained_config (dict | None): config of the model to load model from, only used if `model_name` is None
            model_class (AutoModelForCausalLM | AutoModelForSeq2SeqLM): HF model class to use for model loading
            dtype (torch.dtype): dtype for the model
            efficient_initialization (bool): whether to use efficient initialization for the model initialization, saves CPU memory
            sequence_parallel (bool): whether to use sequence parallel
            micro_batch_size (int): micro batch size for pretraining
            sequence_length (int): sequence length for pretraining
            num_pipeline_stages (int): number of stages for the pipeline
            pipeline_stage_id (int): current pipeline stage id
            trust_remote_code (bool, optional): whether the model has remote code in the HF bucket. Defaults to False.
            tokenizer_name (str | None, optional): path of the model on disk or HF hub. Defaults to None. If None, the `model_name` is used for tokenizer.
            additional_special_tokens (list[str] | None, optional): additional special tokens to use for expanding tokenizer. Defaults to None.
            reset_attention_mask (bool, optional): whether to reset attention mask during pretraining. Defaults to False.
            reset_position_ids (bool, optional): whether to reset position ids during pretraining. Defaults to False.
            keep_in_fp32 (bool, optional): whether to keep model in fp32 right now. Defaults to True.
        """

        self.micro_batch_size = micro_batch_size
        self.sequence_length = sequence_length
        self.reset_attention_mask = reset_attention_mask
        self.reset_position_ids = reset_position_ids

        super().__init__(
            model_name=model_name,
            pretrained_config=pretrained_config,
            model_class=model_class,
            dtype=dtype,
            efficient_initialization=efficient_initialization,
            sequence_parallel=sequence_parallel,
            num_pipeline_stages=num_pipeline_stages,
            pipeline_stage_id=pipeline_stage_id,
            trust_remote_code=trust_remote_code,
            tokenizer_name=tokenizer_name,
            additional_special_tokens=additional_special_tokens,
            keep_in_fp32=keep_in_fp32,
        )

        if self.is_pipeline_parallel_enabled:
            assert not self.reset_attention_mask, "reset_attention_mask is not supported with pipeline parallelism"
            assert not self.reset_position_ids, "reset_position_ids is not supported with pipeline parallelism"

            self._extra_metrics = MetricsTrackingDict({})

    def forward(
        self,
        batch: dict | torch.Tensor,
        aux_loss_from_pipeline_parallel: torch.Tensor | float = 0,
        lm_loss_multiplier: float = 1,
    ) -> dict:
        """forward function for a batch

        Args:
            batch (dict): a dict of key, value pairs for a batch

        Returns:
            torch.Tensor: loss tensor
        """

        # for pretraining we compute loss externally here instead of relying on transformers.
        # this is done because megatron's dataset returns batches of length (sequence_length + 1)
        # instead of (sequence_length), so we need to trim the input_ids before forward pass.
        # transformers does forward pass before however and then trims the tokens.

        if not self.is_custom_model:
            assert not is_kernel_allowed(Kernel.fused_linear_cross_entropy)

        if isinstance(batch, torch.Tensor):
            batch = {"text": batch}

        if self.is_pipeline_parallel_enabled:
            batch["aux_loss_from_pipeline_parallel"] = aux_loss_from_pipeline_parallel
        else:
            assert aux_loss_from_pipeline_parallel == 0

        batch = self._prepare_model_inputs(batch)
        labels = batch.pop("labels")
        attention_mask_info = batch["attention_mask_info"]

        output: CausalLMOutputWithPast | PipelineParallelOutput = self.model(**batch, return_dict=True)

        if self.is_pipeline_parallel_enabled:
            # aux_loss is returned as a 0 dimensional tensor
            aux_loss = output.aux_loss
            use_aux_loss = not is_aux_loss_zero(aux_loss)

            if use_aux_loss and aux_loss.dim() == 0:
                aux_loss = aux_loss.unsqueeze(0)

            if self.is_last_stage:
                assert isinstance(output, CausalLMOutputWithPast)
                output = output.logits
            else:
                assert isinstance(output, PipelineParallelOutput)
                output = output.hidden_states

            if use_aux_loss:
                output = (output, aux_loss)
        else:
            output = self.get_loss(
                output, labels, attention_mask_info=attention_mask_info, lm_loss_multiplier=lm_loss_multiplier
            )

        return output

    def get_loss(
        self,
        model_outputs: CausalLMOutputWithPast,
        labels: torch.Tensor,
        attention_mask_info: AttentionMaskInfo,
        lm_loss_multiplier: float = 1,
    ) -> torch.Tensor | dict:
        tensor_parallel_enabled = ProcessGroupManager.is_tensor_parallel_enabled()
        use_fused_linear_cross_entropy_kernel = is_kernel_allowed(Kernel.fused_linear_cross_entropy)

        lm_loss = get_autoregressive_language_modeling_loss(
            lm_logits=None if use_fused_linear_cross_entropy_kernel else model_outputs.logits,
            labels=labels,
            attention_mask_info=attention_mask_info,
            hidden_states=model_outputs.last_hidden_state if use_fused_linear_cross_entropy_kernel else None,
            vocab_weight=self.model.get_output_embeddings().weight if use_fused_linear_cross_entropy_kernel else None,
            reduction="sum",
            shift_logits_and_labels=False,
            tensor_parallel_enabled=tensor_parallel_enabled,
        )

        lm_loss = lm_loss * lm_loss_multiplier
        aux_loss = getattr(model_outputs, "aux_loss", 0)

        if is_aux_loss_zero(aux_loss):
            loss = lm_loss
            output = {"loss": loss, "lm_loss": loss}
        else:
            if self.is_pipeline_parallel_enabled:
                self._extra_metrics = self._extra_metrics + {"aux_loss": aux_loss}

            if tensor_parallel_enabled:
                aux_loss = tensor_to_dtensor(aux_loss, device_mesh=self.tp_mesh, current_placement=Replicate())

            loss = _F.apply(lm_loss, aux_loss, self.router_aux_loss_coef)
            output = {"loss": loss, "lm_loss": lm_loss, "aux_loss": aux_loss}

        return output

    def get_extra_metrics(self) -> dict:
        if "aux_loss" in self._extra_metrics:
            self._extra_metrics["aux_loss"] = self._extra_metrics["aux_loss"].squeeze(0)

        return self._extra_metrics

    def reset_extra_metrics(self) -> None:
        self._extra_metrics = MetricsTrackingDict({})

    def _prepare_model_inputs(self, batch: dict) -> dict:
        if self.is_pipeline_parallel_enabled:
            # when using pipeline parallel, we broadcast the input outside the model function
            tokens = batch["text"]
            aux_loss_from_pipeline_parallel = batch["aux_loss_from_pipeline_parallel"]

            tokens = tokens.to(torch.cuda.current_device())

            if self.is_first_stage:
                input_ids = tokens[:, :-1]
                pipeline_parallel_input = None
            else:
                input_ids = None
                pipeline_parallel_input = PipelineParallelInput(
                    hidden_states=tokens, aux_loss=aux_loss_from_pipeline_parallel
                )

            batch = {"labels": None, "pipeline_parallel_input": pipeline_parallel_input}
        else:
            if ProcessGroupManager.is_tensor_parallel_enabled():
                tokens = broadcast_tensor_parallel_input(
                    None if batch is None else batch["text"], (self.micro_batch_size, self.sequence_length + 1)
                )
            else:
                tokens = batch["text"]
                tokens = tokens.to(Accelerator.get_current_device())

            input_ids = tokens[:, :-1]
            batch = {"labels": tokens[:, 1:]}

        batch_size, sequence_length = input_ids.shape

        if self.reset_attention_mask:
            input_ids = input_ids.flatten()
            num_tokens_in_batch = batch_size * sequence_length

            document_end_positions = input_ids == self.eos_token_id
            for i in range(sequence_length - 1, num_tokens_in_batch, sequence_length):
                document_end_positions[i] = 1
            cu_seqlens = document_end_positions.nonzero(as_tuple=True)[0] + 1
            cu_seqlens = torch.cat([torch.tensor([0], device=input_ids.device), cu_seqlens])
            cu_seqlens = cu_seqlens.to(torch.int32)

            seqlen = cu_seqlens[1:] - cu_seqlens[:-1]
            # we move to CPU here otherwise FlashAttention will move to CPU on every invocation i.e all layers
            max_seqlen = seqlen.max().item()

            if self.reset_position_ids:
                position_ids = torch.cat(
                    [torch.arange(0, i, 1, dtype=torch.int32, device=input_ids.device) for i in seqlen]
                )
            else:
                position_ids = self.position_ids
        else:
            cu_seqlens = None
            max_seqlen = None
            position_ids = self.position_ids

        batch["input_ids"] = input_ids
        batch["attention_mask_info"] = self._get_attention_mask_info(
            x=input_ids, cu_seqlens=cu_seqlens, max_seqlen=max_seqlen
        )
        batch["position_ids"] = position_ids

        if ProcessGroupManager.is_tensor_parallel_enabled():
            batch["output_parallel_lm_logits"] = True

        return batch

    def _setup_model(self) -> None:
        super()._setup_model()
        self.reset_parameters()

    def reset_parameters(self) -> None:
<<<<<<< HEAD
        # if not self.reset_attention_mask:
        #     self.register_buffer(
        #         "cu_seqlens",
        #         torch.arange(
        #             0,
        #             self.micro_batch_size * self.sequence_length + 1,
        #             self.sequence_length,
        #             dtype=torch.int32,
        #             device=torch.cuda.current_device(),
        #         ),
        #         persistent=False,
        #     )

        if self.reset_position_ids:
            assert self.reset_attention_mask, "reset_attention_mask should be specified with reset_position_ids"
=======
        if self.use_padding_free_transformer:
            if not self.reset_attention_mask:
                self.register_buffer(
                    "cu_seqlens",
                    torch.arange(
                        0,
                        self.micro_batch_size * self.sequence_length + 1,
                        self.sequence_length,
                        dtype=torch.int32,
                        device=Accelerator.get_current_device(),
                    ),
                    persistent=False,
                )

            if self.reset_position_ids:
                assert self.reset_attention_mask, "reset_attention_mask should be specified with reset_position_ids"
            else:
                self.register_buffer(
                    "position_ids",
                    torch.arange(0, self.sequence_length, 1, device=Accelerator.get_current_device()).repeat(
                        self.micro_batch_size
                    ),
                    persistent=False,
                )
>>>>>>> 64b84381
        else:
            self.register_buffer(
                "position_ids",
                torch.arange(0, self.sequence_length, 1, device=torch.cuda.current_device()).repeat(
                    self.micro_batch_size
                ),
                persistent=False,
            )

    def _get_attention_mask_info(
        self, x: torch.Tensor, cu_seqlens: torch.Tensor | None, max_seqlen: torch.Tensor
    ) -> AttentionMaskInfo:
        kwargs = {}
        if cu_seqlens is None:
            kwargs["batch_size"] = x.size(0)
            kwargs["max_seqlen"] = x.size(1)
            kwargs["device"] = x.device
        else:
            kwargs["cu_seqlens"] = cu_seqlens
            kwargs["max_seqlen"] = max_seqlen

        return AttentionMaskInfo(**kwargs)


class _F(torch.autograd.Function):
    @staticmethod
    def forward(ctx, lm_loss: torch.Tensor, aux_loss: torch.Tensor, router_aux_loss_coef: float) -> torch.Tensor:
        ctx.router_aux_loss_coef = router_aux_loss_coef
        return lm_loss + router_aux_loss_coef * aux_loss

    @staticmethod
    @torch._dynamo.disable
    def backward(ctx, grad_output: torch.Tensor) -> tuple[torch.Tensor | None]:
        return grad_output, ctx.router_aux_loss_coef * grad_output, None<|MERGE_RESOLUTION|>--- conflicted
+++ resolved
@@ -274,7 +274,6 @@
         self.reset_parameters()
 
     def reset_parameters(self) -> None:
-<<<<<<< HEAD
         # if not self.reset_attention_mask:
         #     self.register_buffer(
         #         "cu_seqlens",
@@ -283,43 +282,17 @@
         #             self.micro_batch_size * self.sequence_length + 1,
         #             self.sequence_length,
         #             dtype=torch.int32,
-        #             device=torch.cuda.current_device(),
+        #             device=Accelerator.get_current_device(),
         #         ),
         #         persistent=False,
         #     )
 
         if self.reset_position_ids:
             assert self.reset_attention_mask, "reset_attention_mask should be specified with reset_position_ids"
-=======
-        if self.use_padding_free_transformer:
-            if not self.reset_attention_mask:
-                self.register_buffer(
-                    "cu_seqlens",
-                    torch.arange(
-                        0,
-                        self.micro_batch_size * self.sequence_length + 1,
-                        self.sequence_length,
-                        dtype=torch.int32,
-                        device=Accelerator.get_current_device(),
-                    ),
-                    persistent=False,
-                )
-
-            if self.reset_position_ids:
-                assert self.reset_attention_mask, "reset_attention_mask should be specified with reset_position_ids"
-            else:
-                self.register_buffer(
-                    "position_ids",
-                    torch.arange(0, self.sequence_length, 1, device=Accelerator.get_current_device()).repeat(
-                        self.micro_batch_size
-                    ),
-                    persistent=False,
-                )
->>>>>>> 64b84381
         else:
             self.register_buffer(
                 "position_ids",
-                torch.arange(0, self.sequence_length, 1, device=torch.cuda.current_device()).repeat(
+                torch.arange(0, self.sequence_length, 1, device=Accelerator.get_current_device()).repeat(
                     self.micro_batch_size
                 ),
                 persistent=False,
