--- conflicted
+++ resolved
@@ -161,10 +161,7 @@
             hidden_states=model_outputs.last_hidden_state if use_fused_linear_cross_entropy_kernel else None,
             vocab_weight=self.model.get_output_embeddings().weight if use_fused_linear_cross_entropy_kernel else None,
             cu_seqlens=None,
-<<<<<<< HEAD
             use_padding_free_transformer=True,
-=======
->>>>>>> a9da8063
             reduction="sum",
             shift_logits_and_labels=False,
             tensor_parallel_enabled=tensor_parallel_enabled,
@@ -254,13 +251,6 @@
             cu_seqlens = self.cu_seqlens
             max_seqlen = self.sequence_length
             position_ids = self.position_ids
-<<<<<<< HEAD
-
-        batch["cu_seqlens"] = cu_seqlens
-        batch["max_seqlen"] = max_seqlen
-        batch["position_ids"] = position_ids
-=======
->>>>>>> a9da8063
 
         batch["input_ids"] = input_ids
         batch["position_ids"] = position_ids
