--- conflicted
+++ resolved
@@ -5,11 +5,7 @@
 
 # Add Google Cloud CLI and gcsfuse (EL10)
 RUN apt-get update && \
-<<<<<<< HEAD
-    apt-get install -y apt-transport-https ca-certificates gnupg curl wget lsb-release git && \
-=======
     apt-get install -y apt-transport-https ca-certificates gnupg curl lsb-release git wget && \
->>>>>>> 45087cdc
     curl https://packages.cloud.google.com/apt/doc/apt-key.gpg | gpg --dearmor -o /usr/share/keyrings/cloud.google.gpg && \
     echo "deb [signed-by=/usr/share/keyrings/cloud.google.gpg] https://packages.cloud.google.com/apt cloud-sdk main" | tee -a /etc/apt/sources.list.d/google-cloud-sdk.list && \
     apt-get update && \
