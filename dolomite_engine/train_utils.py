import logging
from contextlib import AbstractContextManager, nullcontext

import torch
from torch.distributed.pipelining.schedules import _PipelineSchedule
from torch.optim import Optimizer
from torch.optim.lr_scheduler import LambdaLR
from transformers import AutoConfig

from .containers import LRSchedulerContainer, ModelContainer, OptimizerContainer
from .data import ResumableDataLoader, get_next_batch
from .distributed import dtensor_to_tensor
from .enums import GradientCheckpointingMethod
from .hf_models import is_custom_model
from .hf_models.modeling_utils import is_glu
from .model_wrapper import ModelWrapper
from .utils import ExperimentsTracker, MetricsTrackingDict, ProcessGroupManager, is_torchao_available, log_metrics


if is_torchao_available():
    from .distributed import FP8Manager


def train_step(
    model_container: ModelContainer,
    pipeline_schedule: _PipelineSchedule,
    optimizer_container: OptimizerContainer,
    lr_scheduler_container: LRSchedulerContainer,
    train_dataloader: ResumableDataLoader,
    gradient_accumulation_steps: int,
    gradient_clipping: float,
    forward_context: AbstractContextManager,
    backward_context: AbstractContextManager,
    sync_every_gradient_accumulation_step: bool,
    is_pipeline_parallel_enabled: bool,
    local_batch_size: int,
    micro_batch_size: int,
    sequence_length: int,
) -> MetricsTrackingDict:
    """runs backpropagation and applies the gradient if at the edge of gradient accumulation boundary

    Args:
        model_container (ModelContainer): container of models
        pipeline_schedule (_PipelineSchedule): pipeline schedule
        optimizer_container (OptimizerContainer): container of optimizers
        lr_scheduler_container (LRSchedulerContainer): container of learning rate schedulers
        train_dataloader (ResumableDataLoader): training dataloader
        gradient_accumulation_steps (int): gradient accumulation steps
        gradient_clipping (float): gradient clipping value
        forward_context (AbstractContextManager): a context that is used for every model forward call
        backward_context (AbstractContextManager): a context that is used for every model backward call
        sync_every_gradient_accumulation_step (bool): whether to sync on every gradient accumulation step
        is_pipeline_parallel_enabled (bool): whether to use pipeline parallel
        local_batch_size (int): local batch size
        sequence_length (int): sequence length

    Returns:
        MetricsTrackingDict: metrics to track
    """

    assert len(model_container) == len(optimizer_container)
    assert len(optimizer_container) == len(lr_scheduler_container)

    if is_pipeline_parallel_enabled:
        metrics_tracker = _train_step_with_pipeline_parallel(
            model_container=model_container,
            pipeline_schedule=pipeline_schedule,
            optimizer_container=optimizer_container,
            lr_scheduler_container=lr_scheduler_container,
            train_dataloader=train_dataloader,
            gradient_accumulation_steps=gradient_accumulation_steps,
            gradient_clipping=gradient_clipping,
            local_batch_size=local_batch_size,
            sequence_length=sequence_length,
        )
    else:
        assert len(model_container) == 1

        metrics_tracker = _train_step_without_pipeline_parallel(
            model=model_container[0],
            optimizer=optimizer_container[0],
            lr_scheduler=lr_scheduler_container[0],
            train_dataloader=train_dataloader,
            gradient_accumulation_steps=gradient_accumulation_steps,
            gradient_clipping=gradient_clipping,
            forward_context=forward_context,
            backward_context=backward_context,
            sync_every_gradient_accumulation_step=sync_every_gradient_accumulation_step,
            micro_batch_size=micro_batch_size,
            sequence_length=sequence_length,
        )

    return metrics_tracker


def _train_step_with_pipeline_parallel(
    model_container: ModelContainer,
    pipeline_schedule: _PipelineSchedule,
    optimizer_container: OptimizerContainer,
    lr_scheduler_container: LRSchedulerContainer,
    train_dataloader: ResumableDataLoader,
    gradient_accumulation_steps: int,
    gradient_clipping: float,
    local_batch_size: int,
    sequence_length: int,
) -> MetricsTrackingDict:
    """runs backpropagation and applies the gradient if at the edge of gradient accumulation boundary

    Args:
        model_container (ModelContainer): container of models
        pipeline_schedule (_PipelineSchedule): pipeline schedule
        optimizer_container (OptimizerContainer): container of optimizers
        lr_scheduler_container (LRSchedulerContainer): container of learning rate schedulers
        train_dataloader (ResumableDataLoader): training dataloader
        gradient_accumulation_steps (int): gradient accumulation steps
        gradient_clipping (float): gradient clipping value
        local_batch_size (int): local batch size
        sequence_length (int): sequence length

    Returns:
        MetricsTrackingDict: metrics to track
    """

    fsdp_algorithm = 2 if hasattr(model_container[0], "set_requires_gradient_sync") else 1
    grad_norm = []

    optimizer_container.zero_grad()

    batch = get_next_batch(train_dataloader)

    if ProcessGroupManager.is_tensor_parallel_first_rank():
        batch = batch["text"]

    batch = model_container[0].broadcast_tensor_parallel_input(batch, (local_batch_size, sequence_length + 1))

    is_first_pipeline_rank = ProcessGroupManager.get_pipeline_parallel_rank() == 0
    is_last_pipeline_rank = (
        ProcessGroupManager.get_pipeline_parallel_rank() == ProcessGroupManager.get_pipeline_parallel_world_size() - 1
    )

    if is_first_pipeline_rank:
        pipeline_schedule.step(batch)
    elif is_last_pipeline_rank:
        losses = []
        labels = batch[:, 1:]
        pipeline_schedule.step(target=labels, losses=losses)
    else:
        pipeline_schedule.step()

    if gradient_clipping is not None:
        for model in model_container:
            if fsdp_algorithm == 1:
                grad_norm.append(model.clip_grad_norm_(gradient_clipping))
            else:
                grad_norm.append(torch.nn.utils.clip_grad_norm_(model.parameters(), gradient_clipping))

    if is_torchao_available():
        FP8Manager.sync_float8_amax_and_scale_history(model_container)

    optimizer_container.step()
    lr_scheduler_container.step()

    if is_torchao_available():
        FP8Manager.precompute_float8_dynamic_scale_for_fsdp(model_container)

    metrics_tracker = MetricsTrackingDict({})

    with torch.inference_mode():
        grad_norm = dtensor_to_tensor(sum(grad_norm))
        torch.distributed.all_reduce(grad_norm, group=ProcessGroupManager.get_pipeline_parallel_group())

        if is_last_pipeline_rank:
            losses = sum(losses)

            metrics_tracker = metrics_tracker + {"loss": losses, "grad_norm": grad_norm}
            metrics_tracker = metrics_tracker + model.get_extra_metrics()
            model.reset_extra_metrics()

            metrics_tracker = metrics_tracker / gradient_accumulation_steps

            metrics_tracker["grad_norm"] = grad_norm

            for key in metrics_tracker:
                metrics_tracker[key] = dtensor_to_tensor(metrics_tracker[key])

            metrics_tracker = all_reduce_metrics_tracker(metrics_tracker)

    return metrics_tracker


def _train_step_without_pipeline_parallel(
    model: ModelWrapper,
    optimizer: Optimizer,
    lr_scheduler: LambdaLR,
    train_dataloader: ResumableDataLoader,
    gradient_accumulation_steps: int,
    gradient_clipping: float,
    forward_context: AbstractContextManager,
    backward_context: AbstractContextManager,
    sync_every_gradient_accumulation_step: bool,
    micro_batch_size: int,
    sequence_length: int,
) -> MetricsTrackingDict:
    """runs backpropagation and applies the gradient if at the edge of gradient accumulation boundary

    Args:
        model (ModelWrapper): model
        optimizer (Optimizer): optimizer
        lr_scheduler (LamdaLR): learning rate scheduler
        train_dataloader (ResumableDataLoader): training dataloader
        gradient_accumulation_steps (int): gradient accumulation steps
        gradient_clipping (float): gradient clipping value
        forward_context (AbstractContextManager): a context that is used for every model forward call
        backward_context (AbstractContextManager): a context that is used for every model backward call
        sync_every_gradient_accumulation_step (bool): whether to sync on every gradient accumulation step
        micro_batch_size (int): micro batch size
        sequence_length (int): sequence length

    Returns:
        MetricsTrackingDict: metrics to track
    """

    fsdp_algorithm = 2 if hasattr(model, "set_requires_gradient_sync") else 1

    no_sync = nullcontext
    if not sync_every_gradient_accumulation_step:
        if fsdp_algorithm == 1:
            no_sync = model.no_sync
        else:
            model.set_requires_gradient_sync(False)

    metrics_tracker = MetricsTrackingDict({})
    grad_norm = None
    optimizer.zero_grad()

    lm_loss_multiplier = 1 / (micro_batch_size * sequence_length)

    with no_sync():
        for _ in range(gradient_accumulation_steps - 1):
            batch = get_next_batch(train_dataloader)
            with forward_context():
                loss_micro_step_dict = model(batch, lm_loss_multiplier=lm_loss_multiplier)

            # compute gradients
            with backward_context():
                loss_micro_step_scaled: torch.Tensor = loss_micro_step_dict["loss"] / gradient_accumulation_steps
                loss_micro_step_scaled.backward()

            with torch.inference_mode():
                metrics_tracker = metrics_tracker + loss_micro_step_dict

    if fsdp_algorithm == 2:
        model.set_requires_gradient_sync(True)

    batch = get_next_batch(train_dataloader)
    with forward_context():
        loss_micro_step_dict = model(batch, lm_loss_multiplier=lm_loss_multiplier)

    # compute gradients
    with backward_context():
        loss_micro_step_scaled: torch.Tensor = loss_micro_step_dict["loss"] / gradient_accumulation_steps
        loss_micro_step_scaled.backward()

    with torch.inference_mode():
        metrics_tracker = metrics_tracker + loss_micro_step_dict

    if gradient_clipping is not None:
        if fsdp_algorithm == 1:
            grad_norm = model.clip_grad_norm_(gradient_clipping)
        else:
            grad_norm = torch.nn.utils.clip_grad_norm_(model.parameters(), gradient_clipping)

    if is_torchao_available():
        FP8Manager.sync_float8_amax_and_scale_history([model])

    optimizer.step()
    lr_scheduler.step()

    if is_torchao_available():
        FP8Manager.precompute_float8_dynamic_scale_for_fsdp([model])

    with torch.inference_mode():
        metrics_tracker = metrics_tracker / gradient_accumulation_steps

        metrics_tracker["grad_norm"] = (
            torch.tensor(0, device=torch.cuda.current_device()) if grad_norm is None else grad_norm
        )

        for key in metrics_tracker:
            metrics_tracker[key] = dtensor_to_tensor(metrics_tracker[key])

        metrics_tracker = all_reduce_metrics_tracker(metrics_tracker)

    return metrics_tracker


def all_reduce_metrics_tracker(metrics_tracker: MetricsTrackingDict) -> MetricsTrackingDict:
    tensor = [metrics_tracker[key] for key in metrics_tracker]
    tensor = torch.stack(tensor) / ProcessGroupManager.get_data_parallel_world_size()
<<<<<<< HEAD
=======
    # NOTE the cpu() call was to save memory but might not be needed anymore
    # tensor = tensor.cpu()
>>>>>>> f965cbc9
    # gloo op doesn't support averaging so we do sum and divide by world size above
    torch.distributed.all_reduce(tensor, group=ProcessGroupManager.get_data_parallel_group())
    tensor = tensor.tolist()

    for i, key in enumerate(metrics_tracker):
        metrics_tracker[key] = tensor[i]

    return metrics_tracker


def track_metrics(
    global_step: int, experiments_tracker: ExperimentsTracker, metrics_tracker: MetricsTrackingDict, context: str
) -> None:
    """tracks metrics like training loss, learning rate etc

    Args:
        global_step (int): global step during training
        experiments_tracker (ExperimentsTracker): metrics tracker
        metrics_tracker (float): metrics tracker
        context (str): experiment context
    """

    # experiments tracker
    experiments_tracker.track(metrics_tracker.get_dict(), step=global_step, context=context)

    message = f"step = {global_step}"
    for key in metrics_tracker:
        if key == "learning_rate":
            message += f", {key} = {metrics_tracker[key]:.4e}"
        else:
            message += f", {context}-{key} = {metrics_tracker[key]:.4f}"

    log_metrics(logging.INFO, message)


def get_torch_profiler(torch_profiler_trace_path: str) -> torch.profiler.profile:
    torch_profiler = None
    if torch_profiler_trace_path is not None:
        torch_profiler = torch.profiler.profile(
            activities=[torch.profiler.ProfilerActivity.CPU, torch.profiler.ProfilerActivity.CUDA],
            schedule=torch.profiler.schedule(
                wait=5 if ProcessGroupManager.get_global_rank() == 0 else 150000, warmup=5, active=1, repeat=1
            ),
            on_trace_ready=torch.profiler.tensorboard_trace_handler(torch_profiler_trace_path),
            record_shapes=True,
        )

    return torch_profiler


def get_model_tflops(
    config: AutoConfig,
    batch_size: int,
    sequence_length: int,
    gradient_checkpointing_method: GradientCheckpointingMethod | None,
    gradient_checkpointing_args: dict,
) -> None:
    if not is_custom_model(config.model_type):
        return 0

    b = batch_size
    s = sequence_length
    h = config.n_embd
    f = config.n_inner
    n = config.n_head
    k = config.num_key_value_heads
    l = config.n_layer
    v = config.vocab_size

    mlp_flops = 4 * b * s * h * f
    if config.model_type == "moe_dolomite":
        mlp_flops *= config.num_experts_per_tok

    if is_glu(config.activation_function):
        mlp_flops *= 1.5

    attention_flops = 4 * b * s * h * (h * (1 + k / n) + s)

    forward_flops = attention_flops + mlp_flops

    if gradient_checkpointing_method == GradientCheckpointingMethod.block:
        num_layers_checkpointed = gradient_checkpointing_args.get("num_blocks", l)
        fraction_of_layers_checkpointed = num_layers_checkpointed / l
        backward_flops = (2 + fraction_of_layers_checkpointed) * forward_flops
    else:
        backward_flops = 2 * forward_flops

    model_flops = l * (forward_flops + backward_flops)
    model_flops += 6 * b * s * h * v
    model_flops /= 10**12

    return model_flops<|MERGE_RESOLUTION|>--- conflicted
+++ resolved
@@ -297,11 +297,8 @@
 def all_reduce_metrics_tracker(metrics_tracker: MetricsTrackingDict) -> MetricsTrackingDict:
     tensor = [metrics_tracker[key] for key in metrics_tracker]
     tensor = torch.stack(tensor) / ProcessGroupManager.get_data_parallel_world_size()
-<<<<<<< HEAD
-=======
     # NOTE the cpu() call was to save memory but might not be needed anymore
     # tensor = tensor.cpu()
->>>>>>> f965cbc9
     # gloo op doesn't support averaging so we do sum and divide by world size above
     torch.distributed.all_reduce(tensor, group=ProcessGroupManager.get_data_parallel_group())
     tensor = tensor.tolist()
