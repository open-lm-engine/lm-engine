import os
from contextlib import contextmanager
from datetime import timedelta
from typing import Callable

import torch
import torch.distributed
from torch.distributed import ProcessGroup
from torch.distributed._symmetric_memory import enable_symm_mem_for_group
from torch.distributed.device_mesh import DeviceMesh, init_device_mesh

from .miscellaneous import divide_if_divisible


# general
_MESH: DeviceMesh | None = None
_GLOBAL_RANK: int | None = None
_LOCAL_RANK: int | None = None
_WORLD_SIZE: int | None = None

# tensor parallel
_TENSOR_PARALLEL_MESH: DeviceMesh | None = None
_TENSOR_PARALLEL_GROUP: ProcessGroup | None = None
_TENSOR_PARALLEL_RANK: int | None = None
_TENSOR_PARALLEL_WORLD_SIZE: int | None = None
_TENSOR_PARALLEL_FIRST_RANK: int | None = None

# pipeline parallel
_PIPELINE_PARALLEL_MESH: DeviceMesh | None = None
_PIPELINE_PARALLEL_GROUP: ProcessGroup | None = None
_PIPELINE_PARALLEL_RANK: int | None = None
_PIPELINE_PARALLEL_WORLD_SIZE: int | None = None

# data parallel
_DATA_PARALLEL_MESH: DeviceMesh | None = None
_DATA_PARALLEL_GROUP: ProcessGroup | None = None
_DATA_PARALLEL_RANK: int | None = None
_DATA_PARALLEL_WORLD_SIZE: int | None = None


class ProcessGroupManager:
    def __init__(
        self,
        tensor_parallel_world_size: int = 1,
        pipeline_parallel_world_size: int = 1,
        data_parallel_size: int | None = None,
        data_parallel_replication_world_size: int | None = None,
        data_parallel_sharding_world_size: int | None = None,
        zero_stage: int = 3,
        timeout_minutes: int | None = None,
        use_async_tensor_parallel: bool = False,
    ) -> None:
        if timeout_minutes is not None:
            timeout_minutes = timedelta(timeout_minutes)

        torch.distributed.init_process_group(
            rank=ProcessGroupManager.get_global_rank(),
            world_size=ProcessGroupManager.get_world_size(),
            timeout=timeout_minutes,
        )

        total_gpus = int(os.getenv("WORLD_SIZE", 1))

        if data_parallel_size is None:
            data_parallel_size = total_gpus // (tensor_parallel_world_size * pipeline_parallel_world_size)

        assert tensor_parallel_world_size * pipeline_parallel_world_size * data_parallel_size == total_gpus

        if zero_stage == 0:
            assert data_parallel_sharding_world_size is None or data_parallel_sharding_world_size == 1

            data_parallel_replication_world_size = data_parallel_size
            data_parallel_sharding_world_size = 1
        else:
            if data_parallel_replication_world_size is None:
                assert data_parallel_sharding_world_size is None

                data_parallel_replication_world_size = 1
                data_parallel_sharding_world_size = data_parallel_size
            else:
                assert data_parallel_sharding_world_size is not None

        assert data_parallel_replication_world_size * data_parallel_sharding_world_size == data_parallel_size

        global _MESH

        _MESH = init_device_mesh(
            "cuda",
            (
                pipeline_parallel_world_size,
                data_parallel_replication_world_size,
                data_parallel_sharding_world_size,
                tensor_parallel_world_size,
            ),
            mesh_dim_names=("pp", "ddp", "fsdp", "tp"),
        )

        local_rank = int(os.getenv("LOCAL_RANK", 0))
        torch.cuda.set_device(local_rank)

        if use_async_tensor_parallel:
            enable_symm_mem_for_group(ProcessGroupManager.get_tensor_parallel_group().group_name)
            torch._inductor.config._micro_pipeline_tp = True

    @staticmethod
    def is_initialized() -> bool:
        return torch.distributed.is_initialized()

    @staticmethod
    def get_mesh() -> DeviceMesh:
        global _MESH
        return _MESH

    @staticmethod
    def get_global_rank() -> int:
        global _GLOBAL_RANK

        if _GLOBAL_RANK is None:
            _GLOBAL_RANK = int(os.getenv("RANK", 0))
        return _GLOBAL_RANK

    @staticmethod
    def get_local_rank() -> int:
        global _LOCAL_RANK

        if _LOCAL_RANK is None:
            _LOCAL_RANK = int(os.getenv("LOCAL_RANK", 0))
        return _LOCAL_RANK

    @staticmethod
    def get_world_size() -> int:
        global _WORLD_SIZE

        if _WORLD_SIZE is None:
            _WORLD_SIZE = int(os.getenv("WORLD_SIZE", 1))
        return _WORLD_SIZE

    # tensor parallel
    @staticmethod
    def get_tensor_parallel_mesh() -> DeviceMesh:
        global _TENSOR_PARALLEL_MESH

        if _TENSOR_PARALLEL_MESH is None:
            _TENSOR_PARALLEL_MESH = ProcessGroupManager.get_mesh()["tp"]
        return _TENSOR_PARALLEL_MESH

    @staticmethod
    def get_tensor_parallel_group() -> ProcessGroup:
        global _TENSOR_PARALLEL_GROUP

        if _TENSOR_PARALLEL_GROUP is None:
            _TENSOR_PARALLEL_GROUP = ProcessGroupManager.get_tensor_parallel_mesh().get_group()
        return _TENSOR_PARALLEL_GROUP

    @staticmethod
    def get_tensor_parallel_rank() -> int:
        global _TENSOR_PARALLEL_RANK

        if _TENSOR_PARALLEL_RANK is None:
            _TENSOR_PARALLEL_RANK = ProcessGroupManager.get_tensor_parallel_mesh().get_local_rank()
        return _TENSOR_PARALLEL_RANK

    @contextmanager
    @staticmethod
    def set_dummy_tensor_parallel_rank(rank: int):
        global _TENSOR_PARALLEL_RANK

        original_rank = _TENSOR_PARALLEL_RANK
        _TENSOR_PARALLEL_RANK = rank

        yield

        _TENSOR_PARALLEL_RANK = original_rank

    @staticmethod
    def get_tensor_parallel_world_size() -> int:
        global _TENSOR_PARALLEL_WORLD_SIZE

        if _TENSOR_PARALLEL_WORLD_SIZE is None:
            _TENSOR_PARALLEL_WORLD_SIZE = ProcessGroupManager.get_tensor_parallel_mesh().size()
        return _TENSOR_PARALLEL_WORLD_SIZE

    @contextmanager
    @staticmethod
    def set_dummy_tensor_parallel_world_size(world_size: int):
        global _TENSOR_PARALLEL_WORLD_SIZE

        original_world_size = _TENSOR_PARALLEL_WORLD_SIZE
        _TENSOR_PARALLEL_WORLD_SIZE = world_size

        yield

        _TENSOR_PARALLEL_WORLD_SIZE = original_world_size

    @staticmethod
    def get_tensor_parallel_first_rank() -> int:
        global _TENSOR_PARALLEL_FIRST_RANK

        if _TENSOR_PARALLEL_FIRST_RANK is None:
            group = ProcessGroupManager.get_tensor_parallel_group()
            ranks = torch.distributed.get_process_group_ranks(group)
            _TENSOR_PARALLEL_FIRST_RANK = ranks[0]
        return _TENSOR_PARALLEL_FIRST_RANK

    @contextmanager
    @staticmethod
    def set_dummy_tensor_parallel_first_rank(rank: int):
        global _TENSOR_PARALLEL_FIRST_RANK

        original_rank = _TENSOR_PARALLEL_FIRST_RANK
        _TENSOR_PARALLEL_FIRST_RANK = rank

        yield

        _TENSOR_PARALLEL_FIRST_RANK = original_rank

    @staticmethod
    def is_tensor_parallel_enabled() -> bool:
        return ProcessGroupManager.get_tensor_parallel_world_size() > 1

    @staticmethod
    def is_tensor_parallel_first_rank() -> bool:
        return ProcessGroupManager.get_tensor_parallel_rank() == 0

    # pipeline parallel
    @staticmethod
    def get_pipeline_parallel_mesh() -> DeviceMesh:
        global _PIPELINE_PARALLEL_MESH

        if _PIPELINE_PARALLEL_MESH is None:
            _PIPELINE_PARALLEL_MESH = ProcessGroupManager.get_mesh()["pp"]
        return _PIPELINE_PARALLEL_MESH

    @staticmethod
    def get_pipeline_parallel_group() -> ProcessGroup:
        global _PIPELINE_PARALLEL_GROUP

        if _PIPELINE_PARALLEL_GROUP is None:
            _PIPELINE_PARALLEL_GROUP = ProcessGroupManager.get_pipeline_parallel_mesh().get_group()
        return _PIPELINE_PARALLEL_GROUP

    @staticmethod
    def get_pipeline_parallel_rank() -> int:
        global _PIPELINE_PARALLEL_RANK

        if _PIPELINE_PARALLEL_RANK is None:
            _PIPELINE_PARALLEL_RANK = ProcessGroupManager.get_pipeline_parallel_mesh().get_local_rank()
        return _PIPELINE_PARALLEL_RANK

    @contextmanager
    @staticmethod
    def set_dummy_pipeline_parallel_rank(rank: int):
        global _PIPELINE_PARALLEL_RANK

        original_rank = _PIPELINE_PARALLEL_RANK
        _PIPELINE_PARALLEL_RANK = rank

        yield

        _PIPELINE_PARALLEL_RANK = original_rank

    @staticmethod
    def get_pipeline_parallel_world_size() -> int:
        global _PIPELINE_PARALLEL_WORLD_SIZE

        if _PIPELINE_PARALLEL_WORLD_SIZE is None:
            _PIPELINE_PARALLEL_WORLD_SIZE = ProcessGroupManager.get_pipeline_parallel_mesh().size()
        return _PIPELINE_PARALLEL_WORLD_SIZE

    @contextmanager
    @staticmethod
    def set_dummy_pipeline_parallel_world_size(world_size: int):
        global _PIPELINE_PARALLEL_WORLD_SIZE

        original_world_size = _PIPELINE_PARALLEL_WORLD_SIZE
        _PIPELINE_PARALLEL_WORLD_SIZE = world_size

        yield

        _PIPELINE_PARALLEL_WORLD_SIZE = original_world_size

    # data parallel
    @staticmethod
    def get_data_parallel_mesh() -> DeviceMesh:
        global _DATA_PARALLEL_MESH

        if _DATA_PARALLEL_MESH is None:
            _DATA_PARALLEL_MESH = ProcessGroupManager.get_mesh()["ddp", "fsdp"]
        return _DATA_PARALLEL_MESH

    @staticmethod
    def get_data_parallel_group() -> ProcessGroup:
        global _DATA_PARALLEL_GROUP

        if _DATA_PARALLEL_GROUP is None:
            _DATA_PARALLEL_GROUP = ProcessGroupManager.get_data_parallel_mesh()._flatten().get_group()
        return _DATA_PARALLEL_GROUP

    @staticmethod
    def get_data_parallel_rank() -> int:
        global _DATA_PARALLEL_RANK

        if _DATA_PARALLEL_RANK is None:
            _DATA_PARALLEL_RANK = ProcessGroupManager.get_data_parallel_mesh()._flatten().get_local_rank()
        return _DATA_PARALLEL_RANK

    @contextmanager
    @staticmethod
    def set_dummy_data_parallel_rank(rank: int):
        global _DATA_PARALLEL_RANK

        original_rank = _DATA_PARALLEL_RANK
        _DATA_PARALLEL_RANK = rank

        yield

        _DATA_PARALLEL_RANK = original_rank

    @staticmethod
    def get_data_parallel_world_size() -> int:
        global _DATA_PARALLEL_WORLD_SIZE

        if _DATA_PARALLEL_WORLD_SIZE is None:
            _DATA_PARALLEL_WORLD_SIZE = ProcessGroupManager.get_data_parallel_mesh().size()
        return _DATA_PARALLEL_WORLD_SIZE

    @contextmanager
    @staticmethod
    def set_dummy_data_parallel_world_size(world_size: int):
        global _DATA_PARALLEL_WORLD_SIZE

        original_world_size = _DATA_PARALLEL_WORLD_SIZE
        _DATA_PARALLEL_WORLD_SIZE = world_size

        yield

        _DATA_PARALLEL_WORLD_SIZE = original_world_size

    def __str__(self) -> str:
        return str(self.get_mesh())

    @staticmethod
    def destroy_process_groups() -> None:
        if ProcessGroupManager.is_initialized():
            torch.distributed.barrier()
            torch.distributed.destroy_process_group()


def run_rank_n(func: Callable, rank: int = 0, barrier: bool = False) -> Callable:
    """wraps a function to run on a single rank, returns a no-op for other ranks

    Args:
        func (Callable): function to wrap
        rank (int, optional): rank on which function should run. Defaults to 0.
        barrier (bool, optional): whether to synchronize the processes at the end of function execution. Defaults to False.

    Returns:
        Callable: wrapped function
    """

    # wrapper function for the rank to execute on
    def func_rank_n(*args, **kwargs):
        output = func(*args, **kwargs)
        if barrier:
            torch.distributed.barrier()
        return output

    # a dummy method that doesn't do anything
    def func_rank_other(*args, **kwargs):
        if barrier:
            torch.distributed.barrier()

    global_rank = ProcessGroupManager.get_global_rank()

    if global_rank == rank:
        wrapped_func = func_rank_n
    elif global_rank is None:
        # distributed is not initialized
        wrapped_func = func
    else:
        wrapped_func = func_rank_other

    return wrapped_func


<<<<<<< HEAD
_IS_DTENSORS_ENABLED: bool = True


@contextmanager
def enable_dtensors(enable: bool):
    global _IS_DTENSORS_ENABLED

    original_value = _IS_DTENSORS_ENABLED
    _IS_DTENSORS_ENABLED = enable

    yield

    _IS_DTENSORS_ENABLED = original_value


def is_dtensors_enabled() -> bool:
    global _IS_DTENSORS_ENABLED
    return _IS_DTENSORS_ENABLED
=======
def is_tracking_rank() -> bool:
    return (
        ProcessGroupManager.get_data_parallel_rank() == 0
        and ProcessGroupManager.is_tensor_parallel_first_rank()
        and ProcessGroupManager.get_pipeline_parallel_rank()
        == ProcessGroupManager.get_pipeline_parallel_world_size() - 1
    )


def get_pipeline_stage_ids_on_current_rank(num_pipeline_stages: int) -> int:
    pp_rank = ProcessGroupManager.get_pipeline_parallel_rank()
    pp_world_size = ProcessGroupManager.get_pipeline_parallel_world_size()

    num_pipeline_stages_per_rank = divide_if_divisible(
        num_pipeline_stages,
        pp_world_size,
        "num_pipeline_stages should be divisible by pipeline_parallel_world_size",
    )

    return tuple(pp_rank + i * pp_world_size for i in range(num_pipeline_stages_per_rank))
>>>>>>> 2ec77092
<|MERGE_RESOLUTION|>--- conflicted
+++ resolved
@@ -383,26 +383,6 @@
     return wrapped_func
 
 
-<<<<<<< HEAD
-_IS_DTENSORS_ENABLED: bool = True
-
-
-@contextmanager
-def enable_dtensors(enable: bool):
-    global _IS_DTENSORS_ENABLED
-
-    original_value = _IS_DTENSORS_ENABLED
-    _IS_DTENSORS_ENABLED = enable
-
-    yield
-
-    _IS_DTENSORS_ENABLED = original_value
-
-
-def is_dtensors_enabled() -> bool:
-    global _IS_DTENSORS_ENABLED
-    return _IS_DTENSORS_ENABLED
-=======
 def is_tracking_rank() -> bool:
     return (
         ProcessGroupManager.get_data_parallel_rank() == 0
@@ -422,5 +402,4 @@
         "num_pipeline_stages should be divisible by pipeline_parallel_world_size",
     )
 
-    return tuple(pp_rank + i * pp_world_size for i in range(num_pipeline_stages_per_rank))
->>>>>>> 2ec77092
+    return tuple(pp_rank + i * pp_world_size for i in range(num_pipeline_stages_per_rank))