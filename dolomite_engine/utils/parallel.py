--- conflicted
+++ resolved
@@ -214,7 +214,10 @@
 
         _TENSOR_PARALLEL_FIRST_RANK = original_rank
 
-<<<<<<< HEAD
+    @staticmethod
+    def is_tensor_parallel_enabled() -> bool:
+        return ProcessGroupManager.get_tensor_parallel_world_size() > 1
+
     # pipeline parallel
     @staticmethod
     def get_pipeline_parallel_mesh() -> DeviceMesh:
@@ -271,11 +274,6 @@
         yield
 
         _PIPELINE_PARALLEL_WORLD_SIZE = original_world_size
-=======
-    @staticmethod
-    def is_tensor_parallel_enabled() -> bool:
-        return ProcessGroupManager.get_tensor_parallel_world_size() > 1
->>>>>>> b7949d23
 
     # data parallel
     @staticmethod
