import logging

import torch.nn as nn

from ..enums import ParamsGroupMethod
from ..hf_models import (
    GPTDolomiteForCausalLM,
    GPTDolomiteForCausalLM_TP,
    MoEDolomiteForCausalLM,
    MoEDolomiteForCausalLM_TP,
    RNNDolomiteForCausalLM,
    RNNMoEDolomiteForCausalLM,
)
from ..hf_models.modeling_utils import Attention
from ..hf_models.models.gpt_dolomite.layer import MLP
from ..hf_models.models.moe_dolomite.moe import SparseMoE
from ..hf_models.models.rnn_dolomite.attention import DeltaNet
from ..model_wrapper import ModelWrapper
from ..utils import log_rank_0


def get_normal_group_with_names(model: ModelWrapper, optimizer_class_args: dict) -> dict:
    if optimizer_class_args.get("weight_decay") == 0:
        trainable_parameters_or_param_groups = model.parameters()
        names = {"normal": [name for name, _ in model.named_parameters()]}
    else:
        if model.has_teacher_model():
            log_rank_0(logging.WARN, "found a teacher model in the ModelWrapper")
            # this is the student model
            model = model.model

        normal_params = {}
        no_weight_decay_params = {}

        # remove layernorm and rmsnorm parameters from weight decay
        for module_name, module in model.named_modules():
            if isinstance(module, (nn.LayerNorm, nn.RMSNorm)) or module.__class__.__name__.lower().endswith("norm"):
                for param_name, param in module.named_parameters():
                    no_weight_decay_params[f"{module_name}.{param_name}"] = param

        # remove biases from weight decay
        for param_name, param in model.named_parameters():
            if param_name not in no_weight_decay_params and param_name.endswith(".bias"):
                no_weight_decay_params[param_name] = param

        # these parameters have weight decay
        for param_name, param in model.named_parameters():
            if param_name not in no_weight_decay_params:
                normal_params[param_name] = param

        assert len(normal_params) + len(no_weight_decay_params) == len(
            list(model.parameters())
        ), "params in groups don't sum up to total parameters"

        trainable_parameters_or_param_groups = [
            {"params": list(normal_params.values())},
            {"params": list(no_weight_decay_params.values()), "weight_decay": 0},
        ]

        names = {"normal": list(normal_params.keys()), "no_weight_decay": list(no_weight_decay_params.keys())}

    return trainable_parameters_or_param_groups, names


def get_mup_group_with_names(model: ModelWrapper, optimizer_class_args: dict) -> list[dict]:
    assert isinstance(
        model.model,
        (
            GPTDolomiteForCausalLM,
            MoEDolomiteForCausalLM,
            GPTDolomiteForCausalLM_TP,
            RNNDolomiteForCausalLM,
<<<<<<< HEAD
            RNNMoEDolomiteForCausalLM,
=======
            MoEDolomiteForCausalLM_TP,
>>>>>>> 3b7a372f
        ),
    ), "mup is not supported with this model architecture"

    assert (
        model.config.init_method == "mup"
    ), "both init method for model and params group method for optimizer should be set to mup"

    if model.has_teacher_model():
        log_rank_0(logging.WARN, "found a teacher model in the ModelWrapper")
        # this is the student model
        model = model.model

    normal_params = {}
    no_weight_decay_params = {}
    mup_params = {}

    # collect parameters with mup learning rate
    for module_name, module in model.named_modules():
        if isinstance(module, (Attention, MLP, SparseMoE, DeltaNet)):
            for param_name, param in module.named_parameters():
                # we don't add bias or norms to mup group
                if not (param_name.endswith(".bias") or "norm" in param_name):
                    # add name of module to name of subparam
                    mup_params[f"{module_name}.{param_name}"] = param
        elif isinstance(module, (nn.LayerNorm, nn.RMSNorm)) or module.__class__.__name__.lower().endswith("norm"):
            for param_name, param in module.named_parameters():
                no_weight_decay_params[f"{module_name}.{param_name}"] = param

    # remove biases from weight decay
    for param_name, param in model.named_parameters():
        if param_name not in no_weight_decay_params and param_name.endswith(".bias"):
            no_weight_decay_params[param_name] = param

    # collect parameters without mup learning rate
    for param_name, param in model.named_parameters():
        if param_name not in mup_params and param_name not in no_weight_decay_params:
            normal_params[param_name] = param

    assert len(normal_params) + len(no_weight_decay_params) + len(mup_params) == len(
        list(model.parameters())
    ), "params in groups don't sum up to total parameters"

    trainable_parameters_or_param_groups = [
        {"params": list(normal_params.values())},
        {"params": list(no_weight_decay_params.values()), "weight_decay": 0},
        {"params": list(mup_params.values()), "lr": optimizer_class_args["lr"] / model.config.m_width},
    ]

    names = {
        "normal": list(normal_params.keys()),
        "no_weight_decay": list(no_weight_decay_params.keys()),
        "mup": list(mup_params.keys()),
    }

    return trainable_parameters_or_param_groups, names


_PARAM_GROUPS = {
    None: get_normal_group_with_names,
    ParamsGroupMethod.mup: get_mup_group_with_names,
}


def get_param_groups(
    model: ModelWrapper, optimizer_class_args: dict, params_group_method: ParamsGroupMethod | None
) -> list[dict]:
    if params_group_method in _PARAM_GROUPS:
        return _PARAM_GROUPS[params_group_method](model, optimizer_class_args)[0]

    raise ValueError(f"unexpected `params_group_method` {params_group_method}")<|MERGE_RESOLUTION|>--- conflicted
+++ resolved
@@ -70,11 +70,8 @@
             MoEDolomiteForCausalLM,
             GPTDolomiteForCausalLM_TP,
             RNNDolomiteForCausalLM,
-<<<<<<< HEAD
             RNNMoEDolomiteForCausalLM,
-=======
             MoEDolomiteForCausalLM_TP,
->>>>>>> 3b7a372f
         ),
     ), "mup is not supported with this model architecture"
 
