--- conflicted
+++ resolved
@@ -3,11 +3,6 @@
 from .mamba2 import Mamba2
 from .softmax_attention import (
     Attention,
-<<<<<<< HEAD
-    FlashAttention2,
-    PaddingFreeAttention,
-=======
->>>>>>> 03382f2c
     interleave_query_key_value_tensor_for_attention,
     interleave_query_key_value_tensor_for_gqa,
     interleave_query_key_value_tensor_for_mha,
