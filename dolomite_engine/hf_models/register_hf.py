--- conflicted
+++ resolved
@@ -23,15 +23,12 @@
     RNNDolomiteConfig,
     RNNDolomiteForCausalLM,
     RNNDolomiteModel,
-<<<<<<< HEAD
     RNNMoEDolomiteConfig,
     RNNMoEDolomiteForCausalLM,
     RNNMoEDolomiteModel,
-=======
     StickBreakingConfig,
     StickBreakingForCausalLM,
     StickBreakingModel,
->>>>>>> 0296e23f
 )
 
 
