from transformers import AutoConfig, AutoModel, AutoModelForCausalLM, AutoModelForSeq2SeqLM

from .models import (
    DenseMoEConfig,
    DenseMoEForCausalLM,
    DenseMoEModel,
    GPTCrossLayerConfig,
    GPTCrossLayerForCausalLM,
    GPTCrossLayerModel,
    GPTDolomiteConfig,
    GPTDolomiteForCausalLM,
    GPTDolomiteForCausalLM_TP,
    GPTDolomiteModel,
    GPTEnsembleConfig,
    GPTEnsembleForCausalLM,
    GPTEnsembleModel,
    MoEDolomiteConfig,
    MoEDolomiteForCausalLM,
    MoEDolomiteModel,
    RNNDolomiteConfig,
    RNNDolomiteForCausalLM,
    RNNDolomiteModel,
)


# (AutoConfig, AutoModel, AutoModelForCausalLM)
_CUSTOM_MODEL_REGISTRY = [
    (DenseMoEConfig, DenseMoEModel, DenseMoEForCausalLM),
    (GPTCrossLayerConfig, GPTCrossLayerModel, GPTCrossLayerForCausalLM),
    (GPTDolomiteConfig, GPTDolomiteModel, GPTDolomiteForCausalLM),
    (GPTEnsembleConfig, GPTEnsembleModel, GPTEnsembleForCausalLM),
    (MoEDolomiteConfig, MoEDolomiteModel, MoEDolomiteForCausalLM),
<<<<<<< HEAD
=======
    (GPTCrossLayerConfig, GPTCrossLayerModel, GPTCrossLayerForCausalLM),
    (DenseMoEConfig, DenseMoEModel, DenseMoEForCausalLM),
    (RNNDolomiteConfig, RNNDolomiteModel, RNNDolomiteForCausalLM),
>>>>>>> 6e90ff64
]
_CUSTOM_MODEL_TYPES = []
_CUSTOM_MODEL_CLASSES = []


def register_model_classes() -> None:
    for config_class, auto_model_class, auto_model_for_causal_lm_class in _CUSTOM_MODEL_REGISTRY:
        model_type = config_class.model_type

        AutoConfig.register(model_type, config_class)
        AutoModel.register(config_class, auto_model_class)
        AutoModelForCausalLM.register(config_class, auto_model_for_causal_lm_class)

        _CUSTOM_MODEL_TYPES.append(model_type)
        _CUSTOM_MODEL_CLASSES.append(auto_model_for_causal_lm_class)


def is_custom_model(model_class: type[AutoModelForCausalLM] | type[AutoModelForSeq2SeqLM], model_type: str) -> bool:
    return model_class.__name__ in _CUSTOM_MODEL_CLASSES or model_type in _CUSTOM_MODEL_TYPES


def is_tensor_parallel_compatible_model(
    model_class: type[AutoModelForCausalLM] | type[AutoModelForSeq2SeqLM], model_type: str
) -> bool:
    return model_class.__name__ == "GPTDolomiteForCausalLM" or model_type == "gpt_dolomite"


_TENSOR_PARALLEL_CLASS_MAPPING = {"gpt_dolomite": GPTDolomiteForCausalLM_TP}


def get_tensor_parallel_class(model_type: str) -> AutoModelForCausalLM:
    assert is_tensor_parallel_compatible_model(AutoModelForCausalLM, model_type)
    return _TENSOR_PARALLEL_CLASS_MAPPING[model_type]<|MERGE_RESOLUTION|>--- conflicted
+++ resolved
@@ -30,12 +30,7 @@
     (GPTDolomiteConfig, GPTDolomiteModel, GPTDolomiteForCausalLM),
     (GPTEnsembleConfig, GPTEnsembleModel, GPTEnsembleForCausalLM),
     (MoEDolomiteConfig, MoEDolomiteModel, MoEDolomiteForCausalLM),
-<<<<<<< HEAD
-=======
-    (GPTCrossLayerConfig, GPTCrossLayerModel, GPTCrossLayerForCausalLM),
-    (DenseMoEConfig, DenseMoEModel, DenseMoEForCausalLM),
     (RNNDolomiteConfig, RNNDolomiteModel, RNNDolomiteForCausalLM),
->>>>>>> 6e90ff64
 ]
 _CUSTOM_MODEL_TYPES = []
 _CUSTOM_MODEL_CLASSES = []
