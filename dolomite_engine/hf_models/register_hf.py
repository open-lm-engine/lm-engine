--- conflicted
+++ resolved
@@ -22,15 +22,10 @@
 
 # (AutoConfig, AutoModel, AutoModelForCausalLM)
 _CUSTOM_MODEL_REGISTRY = [
-    (DenseMoEConfig, DenseMoEModel, DenseMoEForCausalLM),
     (GPTCrossLayerConfig, GPTCrossLayerModel, GPTCrossLayerForCausalLM),
     (GPTDolomiteConfig, GPTDolomiteModel, GPTDolomiteForCausalLM),
     (GPTEnsembleConfig, GPTEnsembleModel, GPTEnsembleForCausalLM),
     (MoEDolomiteConfig, MoEDolomiteModel, MoEDolomiteForCausalLM),
-<<<<<<< HEAD
-=======
-    (GPTCrossLayerConfig, GPTCrossLayerModel, GPTCrossLayerForCausalLM),
->>>>>>> 587cd0ff
     (RNNDolomiteConfig, RNNDolomiteModel, RNNDolomiteForCausalLM),
 ]
 _CUSTOM_MODEL_TYPES = []
