--- conflicted
+++ resolved
@@ -4,11 +4,7 @@
 class RNNDolomiteConfig(CommonConfig):
     model_type = "rnn_dolomite"
 
-<<<<<<< HEAD
-    def __init__(self, attention_patterns: str = None, use_short_conv: bool = True, use_gate: bool = True, **kwargs) -> None:
-=======
-    def __init__(self, attention_patterns: str | None = None, **kwargs) -> None:
->>>>>>> 80bc2253
+    def __init__(self, attention_patterns: str | None = None, use_short_conv: bool = True, use_gate: bool = True, **kwargs) -> None:
         super().__init__(**kwargs)
 
         assert len(attention_patterns) == self.n_layer, "Attention patterns must be specified for each layer"
