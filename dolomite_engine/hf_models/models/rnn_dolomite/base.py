--- conflicted
+++ resolved
@@ -102,13 +102,9 @@
             max_seqlen=max_seqlen,
         )
 
-<<<<<<< HEAD
-        past_key_values = FLACache() if use_cache and past_key_values is None else past_key_values
-=======
         past_key_values = (
             RNNCache(self.attention_pattern) if use_cache and past_key_values is None else past_key_values
         )
->>>>>>> d2172d0c
         all_hidden_states = () if output_hidden_states else None
         for block in self.h:
             if output_hidden_states:
