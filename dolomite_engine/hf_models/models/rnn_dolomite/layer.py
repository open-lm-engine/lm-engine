--- conflicted
+++ resolved
@@ -12,11 +12,7 @@
     def __init__(
         self,
         config: RNNDolomiteConfig,
-<<<<<<< HEAD
-        normalization_implementation: str,
         attention_implementation: str,
-=======
->>>>>>> d6ca770e
         attention_pattern: str,
         use_padding_free_transformer: bool,
         layer_idx: int | None = None,
