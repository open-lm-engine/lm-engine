<<<<<<< HEAD
from typing import List, Tuple, Union

import torch
import torch.nn.functional as F
from transformers.modeling_outputs import MoeCausalLMOutputWithPast
from transformers.models.mixtral.modeling_mixtral import load_balancing_loss_func

from ...modeling_utils import ParameterizedLinear
from ..gpt_dolomite import GPTDolomiteForCausalLM
=======
from ...mixins import CausalLMMoEModelMixin
>>>>>>> 6e90ff64
from .base import MoEDolomiteModel, MoEDolomitePreTrainedModel
from .config import MoEDolomiteConfig


class MoEDolomiteForCausalLM(MoEDolomitePreTrainedModel, CausalLMMoEModelMixin):
    base_model_class = MoEDolomiteModel

    def __init__(self, config: MoEDolomiteConfig, **kwargs) -> None:
        super().__init__(config, **kwargs)

        self.router_aux_loss_coef = config.router_aux_loss_coef
        self.num_experts = config.num_experts
<<<<<<< HEAD
        self.num_experts_per_tok = config.num_experts_per_tok
        self.m_width = config.m_width
        self.upcast_logits_for_loss = config.upcast_logits_for_loss

        # Initialize weights and apply final processing
        self.post_init()

    def forward(
        self,
        input_ids: Union[torch.Tensor, List[List[int]]] = None,
        past_key_values: Tuple[Tuple[torch.Tensor]] = None,
        attention_mask: torch.Tensor = None,
        token_type_ids: Union[torch.Tensor, List[List[int]]] = None,
        position_ids: Union[torch.Tensor, List[List[int]]] = None,
        inputs_embeds: Union[torch.Tensor, List[List[float]]] = None,
        labels: Union[torch.Tensor, List[List[int]]] = None,
        use_cache: bool = None,
        output_attentions: bool = None,
        output_hidden_states: bool = None,
        return_dict: bool = None,
        cu_seqlens: torch.Tensor = None,
        max_seqlen: torch.Tensor = None,
        output_router_logits: bool = None,
    ) -> Union[Tuple, MoeCausalLMOutputWithPast]:
        if self._use_padding_free_transformer and output_router_logits:
            raise NotImplementedError("padding_free is not supported with load_balancing_loss_func currently")

        return_dict = return_dict if return_dict is not None else self.config.use_return_dict

        (
            input_ids,
            position_ids,
            token_type_ids,
            labels,
            cu_seqlens,
            max_seqlen,
        ) = self.prepare_inputs_for_model(
            input_ids=input_ids,
            inputs_embeds=inputs_embeds,
            position_ids=position_ids,
            token_type_ids=token_type_ids,
            labels=labels,
            cu_seqlens=cu_seqlens,
            max_seqlen=max_seqlen,
            past_key_values=past_key_values,
            attention_mask=attention_mask,
            use_cache=use_cache,
            output_attentions=output_attentions,
        )

        # ==========================================================================================
        # padding_free:
        #     input_ids -> (total_q)
        #     attention_mask -> None
        #     position_ids -> (total_q)
        # else:
        #     input_ids -> (batch_size, query_length)
        #     attention_mask -> None or (batch_size, key_length)
        #     position_ids -> None or (batch_size, key_length)
        # ==========================================================================================

        transformer_outputs = self.transformer(
            input_ids,
            past_key_values=past_key_values,
            attention_mask=attention_mask,
            token_type_ids=token_type_ids,
            position_ids=position_ids,
            inputs_embeds=inputs_embeds,
            use_cache=use_cache,
            output_hidden_states=output_hidden_states,
            return_dict=return_dict,
            cu_seqlens=cu_seqlens,
            max_seqlen=max_seqlen,
            output_router_logits=output_router_logits,
        )
        hidden_states = transformer_outputs[0]

        lm_logits = self.get_lm_logits(hidden_states)

        if self.m_width is not None:
            lm_logits = lm_logits / self.m_width

        loss, load_balancing_loss = self.get_moe_loss(
            lm_logits=lm_logits,
            labels=labels,
            cu_seqlens=cu_seqlens,
            router_logits=transformer_outputs.router_logits if return_dict else transformer_outputs[-1],
            num_experts=self.num_experts,
            num_experts_per_token=self.num_experts_per_tok,
            router_aux_loss_coef=self.router_aux_loss_coef,
            output_router_logits=output_router_logits,
        )

        if not return_dict:
            output = (lm_logits,) + transformer_outputs[1:]
            if output_router_logits:
                output = (load_balancing_loss,) + output
            return (loss,) + output if loss is not None else output

        return MoeCausalLMOutputWithPast(
            loss=loss,
            aux_loss=load_balancing_loss,
            logits=lm_logits,
            past_key_values=transformer_outputs.past_key_values,
            hidden_states=transformer_outputs.hidden_states,
            attentions=transformer_outputs.attentions,
            router_logits=transformer_outputs.router_logits,
        )

    def get_moe_loss(
        self,
        lm_logits: torch.Tensor,
        labels: torch.Tensor,
        cu_seqlens: torch.Tensor,
        router_logits: torch.Tensor,
        num_experts: int,
        num_experts_per_token: int,
        router_aux_loss_coef: float,
        output_router_logits: bool,
    ) -> torch.Tensor:
        loss = self.get_autoregressive_language_modeling_loss(lm_logits, labels, cu_seqlens)

        load_balancing_loss = None
        if output_router_logits:
            load_balancing_loss = load_balancing_loss_func(router_logits, num_experts, num_experts_per_token)
            if loss is not None:
                loss += router_aux_loss_coef * load_balancing_loss

        return loss, load_balancing_loss
=======
        self.num_experts_per_tok = config.num_experts_per_tok
>>>>>>> 6e90ff64
<|MERGE_RESOLUTION|>--- conflicted
+++ resolved
@@ -1,16 +1,4 @@
-<<<<<<< HEAD
-from typing import List, Tuple, Union
-
-import torch
-import torch.nn.functional as F
-from transformers.modeling_outputs import MoeCausalLMOutputWithPast
-from transformers.models.mixtral.modeling_mixtral import load_balancing_loss_func
-
-from ...modeling_utils import ParameterizedLinear
-from ..gpt_dolomite import GPTDolomiteForCausalLM
-=======
 from ...mixins import CausalLMMoEModelMixin
->>>>>>> 6e90ff64
 from .base import MoEDolomiteModel, MoEDolomitePreTrainedModel
 from .config import MoEDolomiteConfig
 
@@ -23,136 +11,4 @@
 
         self.router_aux_loss_coef = config.router_aux_loss_coef
         self.num_experts = config.num_experts
-<<<<<<< HEAD
-        self.num_experts_per_tok = config.num_experts_per_tok
-        self.m_width = config.m_width
-        self.upcast_logits_for_loss = config.upcast_logits_for_loss
-
-        # Initialize weights and apply final processing
-        self.post_init()
-
-    def forward(
-        self,
-        input_ids: Union[torch.Tensor, List[List[int]]] = None,
-        past_key_values: Tuple[Tuple[torch.Tensor]] = None,
-        attention_mask: torch.Tensor = None,
-        token_type_ids: Union[torch.Tensor, List[List[int]]] = None,
-        position_ids: Union[torch.Tensor, List[List[int]]] = None,
-        inputs_embeds: Union[torch.Tensor, List[List[float]]] = None,
-        labels: Union[torch.Tensor, List[List[int]]] = None,
-        use_cache: bool = None,
-        output_attentions: bool = None,
-        output_hidden_states: bool = None,
-        return_dict: bool = None,
-        cu_seqlens: torch.Tensor = None,
-        max_seqlen: torch.Tensor = None,
-        output_router_logits: bool = None,
-    ) -> Union[Tuple, MoeCausalLMOutputWithPast]:
-        if self._use_padding_free_transformer and output_router_logits:
-            raise NotImplementedError("padding_free is not supported with load_balancing_loss_func currently")
-
-        return_dict = return_dict if return_dict is not None else self.config.use_return_dict
-
-        (
-            input_ids,
-            position_ids,
-            token_type_ids,
-            labels,
-            cu_seqlens,
-            max_seqlen,
-        ) = self.prepare_inputs_for_model(
-            input_ids=input_ids,
-            inputs_embeds=inputs_embeds,
-            position_ids=position_ids,
-            token_type_ids=token_type_ids,
-            labels=labels,
-            cu_seqlens=cu_seqlens,
-            max_seqlen=max_seqlen,
-            past_key_values=past_key_values,
-            attention_mask=attention_mask,
-            use_cache=use_cache,
-            output_attentions=output_attentions,
-        )
-
-        # ==========================================================================================
-        # padding_free:
-        #     input_ids -> (total_q)
-        #     attention_mask -> None
-        #     position_ids -> (total_q)
-        # else:
-        #     input_ids -> (batch_size, query_length)
-        #     attention_mask -> None or (batch_size, key_length)
-        #     position_ids -> None or (batch_size, key_length)
-        # ==========================================================================================
-
-        transformer_outputs = self.transformer(
-            input_ids,
-            past_key_values=past_key_values,
-            attention_mask=attention_mask,
-            token_type_ids=token_type_ids,
-            position_ids=position_ids,
-            inputs_embeds=inputs_embeds,
-            use_cache=use_cache,
-            output_hidden_states=output_hidden_states,
-            return_dict=return_dict,
-            cu_seqlens=cu_seqlens,
-            max_seqlen=max_seqlen,
-            output_router_logits=output_router_logits,
-        )
-        hidden_states = transformer_outputs[0]
-
-        lm_logits = self.get_lm_logits(hidden_states)
-
-        if self.m_width is not None:
-            lm_logits = lm_logits / self.m_width
-
-        loss, load_balancing_loss = self.get_moe_loss(
-            lm_logits=lm_logits,
-            labels=labels,
-            cu_seqlens=cu_seqlens,
-            router_logits=transformer_outputs.router_logits if return_dict else transformer_outputs[-1],
-            num_experts=self.num_experts,
-            num_experts_per_token=self.num_experts_per_tok,
-            router_aux_loss_coef=self.router_aux_loss_coef,
-            output_router_logits=output_router_logits,
-        )
-
-        if not return_dict:
-            output = (lm_logits,) + transformer_outputs[1:]
-            if output_router_logits:
-                output = (load_balancing_loss,) + output
-            return (loss,) + output if loss is not None else output
-
-        return MoeCausalLMOutputWithPast(
-            loss=loss,
-            aux_loss=load_balancing_loss,
-            logits=lm_logits,
-            past_key_values=transformer_outputs.past_key_values,
-            hidden_states=transformer_outputs.hidden_states,
-            attentions=transformer_outputs.attentions,
-            router_logits=transformer_outputs.router_logits,
-        )
-
-    def get_moe_loss(
-        self,
-        lm_logits: torch.Tensor,
-        labels: torch.Tensor,
-        cu_seqlens: torch.Tensor,
-        router_logits: torch.Tensor,
-        num_experts: int,
-        num_experts_per_token: int,
-        router_aux_loss_coef: float,
-        output_router_logits: bool,
-    ) -> torch.Tensor:
-        loss = self.get_autoregressive_language_modeling_loss(lm_logits, labels, cu_seqlens)
-
-        load_balancing_loss = None
-        if output_router_logits:
-            load_balancing_loss = load_balancing_loss_func(router_logits, num_experts, num_experts_per_token)
-            if loss is not None:
-                loss += router_aux_loss_coef * load_balancing_loss
-
-        return loss, load_balancing_loss
-=======
-        self.num_experts_per_tok = config.num_experts_per_tok
->>>>>>> 6e90ff64
+        self.num_experts_per_tok = config.num_experts_per_tok