--- conflicted
+++ resolved
@@ -274,12 +274,8 @@
             std /= math.sqrt(m_width)
         self.gate = ReplicatedTransposedLinear_TP(
             in_features=self.hidden_size,
-<<<<<<< HEAD
             out_features=self.num_experts,
-=======
-            out_features=config.num_experts,
             bias=False,
->>>>>>> 38199674
             std=std,
         )
 
