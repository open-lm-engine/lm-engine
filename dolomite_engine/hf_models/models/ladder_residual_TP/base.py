import torch
from transformers import DynamicCache
from transformers.modeling_outputs import BaseModelOutputWithPast

from ...mixins import BaseModelMixin_TP, PreTrainedModelMixin_TP
from ...utils import is_generation_cache_enabled
from ..ladder_residual import LadderResidualConfig
from .layer import LadderResidualBlock_TP


class LadderResidualPreTrainedModel_TP(PreTrainedModelMixin_TP):
    config_class = LadderResidualConfig
    layer_class = LadderResidualBlock_TP
    _no_split_modules = ["LadderResidualBlock_TP"]

    def __init__(self, config, *args, **kwargs):
        super().__init__(config, *args, **kwargs)

        if self.num_pipeline_stages > 1:
            raise NotImplementedError("pipeline parallel is not supported with this model architecture")


class LadderResidualModel_TP(LadderResidualPreTrainedModel_TP, BaseModelMixin_TP):
    def forward(
        self,
        input_ids: torch.Tensor | None = None,
        past_key_values: DynamicCache | None = None,
        attention_mask: torch.Tensor | None = None,
        token_type_ids: torch.Tensor | None = None,
        position_ids: torch.Tensor | None = None,
        inputs_embeds: torch.Tensor | None = None,
        use_cache: bool | None = None,
        cu_seqlens: torch.Tensor | None = None,
        max_seqlen: torch.Tensor | None = None,
    ) -> BaseModelOutputWithPast:
        (
            use_cache,
            hidden_states,
            attention_mask,
            position_ids,
            rope_cos_sin,
            past_key_values,
        ) = self._prepare_a_bunch_of_stuff(
            input_ids=input_ids,
            past_key_values=past_key_values,
            attention_mask=attention_mask,
            token_type_ids=token_type_ids,
            position_ids=position_ids,
            inputs_embeds=inputs_embeds,
            use_cache=use_cache,
            cu_seqlens=cu_seqlens,
            max_seqlen=max_seqlen,
        )

        previous_attention_out = None
        previous_mlp_out = None

<<<<<<< HEAD
        if is_generation_cache_enabled():
            past_key_values = DynamicCache() if use_cache and past_key_values is None else past_key_values

        all_hidden_states = () if output_hidden_states else None
=======
        past_key_values = DynamicCache() if use_cache and past_key_values is None else past_key_values
>>>>>>> b0621a90
        for layer_idx in range(self.layer_start_id, self.layer_end_id):
            previous_attention_out, previous_mlp_out, hidden_states = self.h[str(layer_idx)](
                previous_attention_out=previous_attention_out,
                previous_mlp_out=previous_mlp_out,
                residual=hidden_states,
                past_key_values=past_key_values,
                attention_mask=attention_mask,
                rope_cos_sin=rope_cos_sin,
                cu_seqlens=cu_seqlens,
                max_seqlen=max_seqlen,
            )

        hidden_states = hidden_states + previous_attention_out + previous_mlp_out
        hidden_states = self.ln_f(hidden_states)

        return BaseModelOutputWithPast(last_hidden_state=hidden_states, past_key_values=past_key_values)<|MERGE_RESOLUTION|>--- conflicted
+++ resolved
@@ -55,14 +55,9 @@
         previous_attention_out = None
         previous_mlp_out = None
 
-<<<<<<< HEAD
         if is_generation_cache_enabled():
             past_key_values = DynamicCache() if use_cache and past_key_values is None else past_key_values
 
-        all_hidden_states = () if output_hidden_states else None
-=======
-        past_key_values = DynamicCache() if use_cache and past_key_values is None else past_key_values
->>>>>>> b0621a90
         for layer_idx in range(self.layer_start_id, self.layer_end_id):
             previous_attention_out, previous_mlp_out, hidden_states = self.h[str(layer_idx)](
                 previous_attention_out=previous_attention_out,
