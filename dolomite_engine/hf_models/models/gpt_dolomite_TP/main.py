<<<<<<< HEAD
from __future__ import annotations

from contextlib import nullcontext

import torch
import torch.nn.functional as F
from torch.distributed._tensor.placement_types import Replicate, Shard
from torch.distributed.tensor.parallel import loss_parallel
from transformers import DynamicCache
from transformers.modeling_outputs import CausalLMOutputWithPast

from ....utils import SafeTensorsWeightsManager
from ...modeling_utils_TP import LMHead_TP, dtensor_to_tensor, tensor_to_dtensor
from ..gpt_dolomite import GPTDolomiteConfig, GPTDolomiteForCausalLM
=======
from ...mixins import CausalLMModelMixin_TP
>>>>>>> 38199674
from .base import GPTDolomiteModel_TP, GPTDolomitePreTrainedModel_TP
from .weights import get_gpt_dolomite_tensor_parallel_state_dict


<<<<<<< HEAD
class GPTDolomiteForCausalLM_TP(GPTDolomitePreTrainedModel_TP, GPTDolomiteForCausalLM):
    def __init__(self, config: GPTDolomiteConfig, **kwargs) -> None:
        GPTDolomitePreTrainedModel_TP.__init__(self, config, **kwargs)

        self.transformer = GPTDolomiteModel_TP(config, **kwargs)

        if self.is_pp_last_stage:
            self.vocab_size = config.vocab_size

            if not self._tied_word_embeddings:
                self.lm_head = LMHead_TP(
                    self.vocab_size,
                    config.n_embd,
                    std=config.initializer_range,
                    tensor_parallel_word_embeddings=self.tensor_parallel_word_embeddings,
                    sequence_parallel=self.sequence_parallel,
                )

            self.m_width = config.m_width
            self.upcast_logits_for_loss = config.upcast_logits_for_loss

        # Initialize weights and apply final processing
        self.post_init()

    def forward(
        self,
        input_ids: torch.Tensor | list[list[int]] | None = None,
        past_key_values: DynamicCache | None = None,
        attention_mask: torch.Tensor | None = None,
        token_type_ids: torch.Tensor | list[list[int]] | None = None,
        position_ids: torch.Tensor | list[list[int]] | None = None,
        inputs_embeds: torch.Tensor | list[list[float]] | None = None,
        labels: torch.Tensor | list[list[int]] | None = None,
        use_cache: bool | None = None,
        output_attentions: bool | None = None,
        output_hidden_states: bool | None = None,
        return_dict: bool | None = None,
        output_parallel_lm_logits: bool = False,
        cu_seqlens: torch.Tensor | None = None,
        max_seqlen: torch.Tensor | None = None,
    ) -> tuple | CausalLMOutputWithPast:
        if self.is_pp_first_stage:
            return_dict = return_dict if return_dict is not None else self.config.use_return_dict
            assert not output_attentions

            input_ids, position_ids, token_type_ids, labels, cu_seqlens, max_seqlen = self.prepare_inputs_for_model(
                input_ids=input_ids,
                inputs_embeds=inputs_embeds,
                position_ids=position_ids,
                token_type_ids=token_type_ids,
                labels=labels,
                cu_seqlens=cu_seqlens,
                max_seqlen=max_seqlen,
                past_key_values=past_key_values,
                attention_mask=attention_mask,
                use_cache=use_cache,
                output_attentions=output_attentions,
            )

        transformer_outputs = self.transformer(
            input_ids,
            past_key_values=past_key_values,
            attention_mask=attention_mask,
            token_type_ids=token_type_ids,
            position_ids=position_ids,
            inputs_embeds=inputs_embeds,
            use_cache=use_cache,
            output_hidden_states=output_hidden_states,
            return_dict=return_dict,
            cu_seqlens=cu_seqlens,
            max_seqlen=max_seqlen,
        )
        hidden_states = transformer_outputs[0]

        if self.is_pp_last_stage:
            lm_logits = self.get_lm_logits(hidden_states)

            if self.m_width is not None:
                lm_logits = lm_logits / self.m_width

            loss = self.get_autoregressive_language_modeling_loss(lm_logits, labels, cu_seqlens)

            if output_parallel_lm_logits:
                assert self.tensor_parallel_word_embeddings
            else:
                if self.tensor_parallel_word_embeddings:
                    # all gather
                    lm_logits = tensor_to_dtensor(lm_logits, current_placement=Shard(-1))
                    lm_logits = dtensor_to_tensor(lm_logits, desired_placement=Replicate())

            if not return_dict:
                output = (lm_logits,) + transformer_outputs[1:]
                return ((loss,) + output) if loss is not None else output

            return CausalLMOutputWithPast(
                loss=loss,
                logits=lm_logits,
                past_key_values=transformer_outputs.past_key_values,
                hidden_states=transformer_outputs.hidden_states,
                attentions=transformer_outputs.attentions,
            )
        else:
            return hidden_states

    def get_lm_logits(self, hidden_states: torch.Tensor) -> torch.Tensor:
        return (
            LMHead_TP.compute_with_weight(
                hidden_states,
                weight=self.transformer.wte.weight,
                tensor_parallel_word_embeddings=self.tensor_parallel_word_embeddings,
                use_padding_free_transformer=self._use_padding_free_transformer,
                sequence_parallel=self.sequence_parallel,
            )
            if self._tied_word_embeddings
            else self.lm_head(hidden_states)
        )

    def get_autoregressive_language_modeling_loss(
        self, lm_logits: torch.Tensor, labels: torch.Tensor | None, cu_seqlens: torch.Tensor
    ) -> torch.Tensor:
        if labels is None:
            return None

        if self._use_padding_free_transformer:
            shift_logits = lm_logits[:-1, :]
            shift_labels = labels[1:].to(shift_logits.device)

            # this is needed so that the last token of current example doesn't predict first token of next example
            drop_loss_positions = cu_seqlens[1:-1] - 1
            shift_labels[drop_loss_positions] = -100
        else:
            # Shift so that tokens < n predict n
            shift_logits = lm_logits[..., :-1, :].contiguous()
            shift_labels = labels[..., 1:].contiguous().to(shift_logits.device)

        shift_logits = tensor_to_dtensor(
            shift_logits, current_placement=Shard(-1) if self.tensor_parallel_word_embeddings else Replicate()
        )
        shift_labels = tensor_to_dtensor(shift_labels, current_placement=Replicate())

        if self.upcast_logits_for_loss:
            shift_logits = shift_logits.float()

        loss_context = loss_parallel if self.tensor_parallel_word_embeddings else nullcontext
        with loss_context():
            loss = F.cross_entropy(shift_logits.view(-1, shift_logits.size(-1)), shift_labels.view(-1))

        return loss

    def load_from_safetensors_weights_manager(
        self, safetensors_weight_manager: SafeTensorsWeightsManager, prefix: str = ""
    ) -> None:
        self.transformer.load_from_safetensors_weights_manager(safetensors_weight_manager, prefix + "transformer.")

        if not self._tied_word_embeddings:
            if self.tensor_parallel_word_embeddings:
                self.lm_head.load_from_safetensors_weights_manager(safetensors_weight_manager, "lm_head.")
            else:
                state_dict = {"weight": safetensors_weight_manager.get_tensor(prefix + "transformer.wte.weight")}
                self.lm_head.load_state_dict(state_dict)

    @classmethod
    def from_pretrained(
        self,
        pretrained_model_name_or_path: str,
        torch_dtype: torch.dtype = torch.float32,
        tensor_parallel_word_embeddings: bool = False,
        **kwargs,
    ) -> GPTDolomiteForCausalLM_TP:
        config = GPTDolomiteConfig.from_pretrained(pretrained_model_name_or_path)

        # use dummy tensors to avoid initializing model here
        with torch.device("meta"):
            # try sharding vocab matrices if really struggling for memory
            model = GPTDolomiteForCausalLM_TP._from_config(
                config, tensor_parallel_word_embeddings=tensor_parallel_word_embeddings, **kwargs
            )
            model = model.to(dtype=torch_dtype)

        # copy to device without copying storage
        model = model.to_empty(device=torch.cuda.current_device())

        # load weights into tensor parallel model using SafeTensorsWeightsManager class
        # this avoids loading multiple copies of the parameters in CPU memory
        safetensors_weight_manager = SafeTensorsWeightsManager(pretrained_model_name_or_path)
        model.load_from_safetensors_weights_manager(safetensors_weight_manager)

        return model
=======
class GPTDolomiteForCausalLM_TP(GPTDolomitePreTrainedModel_TP, CausalLMModelMixin_TP):
    base_model_class = GPTDolomiteModel_TP
    tensor_parallel_state_dict_function = get_gpt_dolomite_tensor_parallel_state_dict
>>>>>>> 38199674
<|MERGE_RESOLUTION|>--- conflicted
+++ resolved
@@ -1,216 +1,8 @@
-<<<<<<< HEAD
-from __future__ import annotations
-
-from contextlib import nullcontext
-
-import torch
-import torch.nn.functional as F
-from torch.distributed._tensor.placement_types import Replicate, Shard
-from torch.distributed.tensor.parallel import loss_parallel
-from transformers import DynamicCache
-from transformers.modeling_outputs import CausalLMOutputWithPast
-
-from ....utils import SafeTensorsWeightsManager
-from ...modeling_utils_TP import LMHead_TP, dtensor_to_tensor, tensor_to_dtensor
-from ..gpt_dolomite import GPTDolomiteConfig, GPTDolomiteForCausalLM
-=======
 from ...mixins import CausalLMModelMixin_TP
->>>>>>> 38199674
 from .base import GPTDolomiteModel_TP, GPTDolomitePreTrainedModel_TP
 from .weights import get_gpt_dolomite_tensor_parallel_state_dict
 
 
-<<<<<<< HEAD
-class GPTDolomiteForCausalLM_TP(GPTDolomitePreTrainedModel_TP, GPTDolomiteForCausalLM):
-    def __init__(self, config: GPTDolomiteConfig, **kwargs) -> None:
-        GPTDolomitePreTrainedModel_TP.__init__(self, config, **kwargs)
-
-        self.transformer = GPTDolomiteModel_TP(config, **kwargs)
-
-        if self.is_pp_last_stage:
-            self.vocab_size = config.vocab_size
-
-            if not self._tied_word_embeddings:
-                self.lm_head = LMHead_TP(
-                    self.vocab_size,
-                    config.n_embd,
-                    std=config.initializer_range,
-                    tensor_parallel_word_embeddings=self.tensor_parallel_word_embeddings,
-                    sequence_parallel=self.sequence_parallel,
-                )
-
-            self.m_width = config.m_width
-            self.upcast_logits_for_loss = config.upcast_logits_for_loss
-
-        # Initialize weights and apply final processing
-        self.post_init()
-
-    def forward(
-        self,
-        input_ids: torch.Tensor | list[list[int]] | None = None,
-        past_key_values: DynamicCache | None = None,
-        attention_mask: torch.Tensor | None = None,
-        token_type_ids: torch.Tensor | list[list[int]] | None = None,
-        position_ids: torch.Tensor | list[list[int]] | None = None,
-        inputs_embeds: torch.Tensor | list[list[float]] | None = None,
-        labels: torch.Tensor | list[list[int]] | None = None,
-        use_cache: bool | None = None,
-        output_attentions: bool | None = None,
-        output_hidden_states: bool | None = None,
-        return_dict: bool | None = None,
-        output_parallel_lm_logits: bool = False,
-        cu_seqlens: torch.Tensor | None = None,
-        max_seqlen: torch.Tensor | None = None,
-    ) -> tuple | CausalLMOutputWithPast:
-        if self.is_pp_first_stage:
-            return_dict = return_dict if return_dict is not None else self.config.use_return_dict
-            assert not output_attentions
-
-            input_ids, position_ids, token_type_ids, labels, cu_seqlens, max_seqlen = self.prepare_inputs_for_model(
-                input_ids=input_ids,
-                inputs_embeds=inputs_embeds,
-                position_ids=position_ids,
-                token_type_ids=token_type_ids,
-                labels=labels,
-                cu_seqlens=cu_seqlens,
-                max_seqlen=max_seqlen,
-                past_key_values=past_key_values,
-                attention_mask=attention_mask,
-                use_cache=use_cache,
-                output_attentions=output_attentions,
-            )
-
-        transformer_outputs = self.transformer(
-            input_ids,
-            past_key_values=past_key_values,
-            attention_mask=attention_mask,
-            token_type_ids=token_type_ids,
-            position_ids=position_ids,
-            inputs_embeds=inputs_embeds,
-            use_cache=use_cache,
-            output_hidden_states=output_hidden_states,
-            return_dict=return_dict,
-            cu_seqlens=cu_seqlens,
-            max_seqlen=max_seqlen,
-        )
-        hidden_states = transformer_outputs[0]
-
-        if self.is_pp_last_stage:
-            lm_logits = self.get_lm_logits(hidden_states)
-
-            if self.m_width is not None:
-                lm_logits = lm_logits / self.m_width
-
-            loss = self.get_autoregressive_language_modeling_loss(lm_logits, labels, cu_seqlens)
-
-            if output_parallel_lm_logits:
-                assert self.tensor_parallel_word_embeddings
-            else:
-                if self.tensor_parallel_word_embeddings:
-                    # all gather
-                    lm_logits = tensor_to_dtensor(lm_logits, current_placement=Shard(-1))
-                    lm_logits = dtensor_to_tensor(lm_logits, desired_placement=Replicate())
-
-            if not return_dict:
-                output = (lm_logits,) + transformer_outputs[1:]
-                return ((loss,) + output) if loss is not None else output
-
-            return CausalLMOutputWithPast(
-                loss=loss,
-                logits=lm_logits,
-                past_key_values=transformer_outputs.past_key_values,
-                hidden_states=transformer_outputs.hidden_states,
-                attentions=transformer_outputs.attentions,
-            )
-        else:
-            return hidden_states
-
-    def get_lm_logits(self, hidden_states: torch.Tensor) -> torch.Tensor:
-        return (
-            LMHead_TP.compute_with_weight(
-                hidden_states,
-                weight=self.transformer.wte.weight,
-                tensor_parallel_word_embeddings=self.tensor_parallel_word_embeddings,
-                use_padding_free_transformer=self._use_padding_free_transformer,
-                sequence_parallel=self.sequence_parallel,
-            )
-            if self._tied_word_embeddings
-            else self.lm_head(hidden_states)
-        )
-
-    def get_autoregressive_language_modeling_loss(
-        self, lm_logits: torch.Tensor, labels: torch.Tensor | None, cu_seqlens: torch.Tensor
-    ) -> torch.Tensor:
-        if labels is None:
-            return None
-
-        if self._use_padding_free_transformer:
-            shift_logits = lm_logits[:-1, :]
-            shift_labels = labels[1:].to(shift_logits.device)
-
-            # this is needed so that the last token of current example doesn't predict first token of next example
-            drop_loss_positions = cu_seqlens[1:-1] - 1
-            shift_labels[drop_loss_positions] = -100
-        else:
-            # Shift so that tokens < n predict n
-            shift_logits = lm_logits[..., :-1, :].contiguous()
-            shift_labels = labels[..., 1:].contiguous().to(shift_logits.device)
-
-        shift_logits = tensor_to_dtensor(
-            shift_logits, current_placement=Shard(-1) if self.tensor_parallel_word_embeddings else Replicate()
-        )
-        shift_labels = tensor_to_dtensor(shift_labels, current_placement=Replicate())
-
-        if self.upcast_logits_for_loss:
-            shift_logits = shift_logits.float()
-
-        loss_context = loss_parallel if self.tensor_parallel_word_embeddings else nullcontext
-        with loss_context():
-            loss = F.cross_entropy(shift_logits.view(-1, shift_logits.size(-1)), shift_labels.view(-1))
-
-        return loss
-
-    def load_from_safetensors_weights_manager(
-        self, safetensors_weight_manager: SafeTensorsWeightsManager, prefix: str = ""
-    ) -> None:
-        self.transformer.load_from_safetensors_weights_manager(safetensors_weight_manager, prefix + "transformer.")
-
-        if not self._tied_word_embeddings:
-            if self.tensor_parallel_word_embeddings:
-                self.lm_head.load_from_safetensors_weights_manager(safetensors_weight_manager, "lm_head.")
-            else:
-                state_dict = {"weight": safetensors_weight_manager.get_tensor(prefix + "transformer.wte.weight")}
-                self.lm_head.load_state_dict(state_dict)
-
-    @classmethod
-    def from_pretrained(
-        self,
-        pretrained_model_name_or_path: str,
-        torch_dtype: torch.dtype = torch.float32,
-        tensor_parallel_word_embeddings: bool = False,
-        **kwargs,
-    ) -> GPTDolomiteForCausalLM_TP:
-        config = GPTDolomiteConfig.from_pretrained(pretrained_model_name_or_path)
-
-        # use dummy tensors to avoid initializing model here
-        with torch.device("meta"):
-            # try sharding vocab matrices if really struggling for memory
-            model = GPTDolomiteForCausalLM_TP._from_config(
-                config, tensor_parallel_word_embeddings=tensor_parallel_word_embeddings, **kwargs
-            )
-            model = model.to(dtype=torch_dtype)
-
-        # copy to device without copying storage
-        model = model.to_empty(device=torch.cuda.current_device())
-
-        # load weights into tensor parallel model using SafeTensorsWeightsManager class
-        # this avoids loading multiple copies of the parameters in CPU memory
-        safetensors_weight_manager = SafeTensorsWeightsManager(pretrained_model_name_or_path)
-        model.load_from_safetensors_weights_manager(safetensors_weight_manager)
-
-        return model
-=======
 class GPTDolomiteForCausalLM_TP(GPTDolomitePreTrainedModel_TP, CausalLMModelMixin_TP):
     base_model_class = GPTDolomiteModel_TP
-    tensor_parallel_state_dict_function = get_gpt_dolomite_tensor_parallel_state_dict
->>>>>>> 38199674
+    tensor_parallel_state_dict_function = get_gpt_dolomite_tensor_parallel_state_dict