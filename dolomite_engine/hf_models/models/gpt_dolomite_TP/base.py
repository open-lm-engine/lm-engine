from ...mixins import BaseModelMixin_TP, PreTrainedModelMixin_TP
from ..gpt_dolomite import GPTDolomiteConfig
from .layer import GPTDolomiteBlock_TP


class GPTDolomitePreTrainedModel_TP(PreTrainedModelMixin_TP):
    config_class = GPTDolomiteConfig
    layer_class = GPTDolomiteBlock_TP
    _no_split_modules = ["GPTDolomiteBlock_TP"]

<<<<<<< HEAD

class GPTDolomiteModel_TP(GPTDolomitePreTrainedModel_TP, BaseModelMixin_TP):
    def __init__(self, config: GPTDolomiteConfig, **kwargs) -> None:
        super().__init__(config, **kwargs)

        self.attention_head_type = AttentionHeadType(config.attention_head_type)
        self.embed_dim = config.hidden_size
        self.num_heads = config.num_attention_heads
        self.max_position_embeddings = config.max_position_embeddings
        self.m_emb = config.m_emb
        self.initializer_range = config.initializer_range
        self.head_dim = self.embed_dim // self.num_heads

        self.tp_world_size = ProcessGroupManager.get_tensor_parallel_world_size()
        self.wte = Embedding_TP(
            config.vocab_size,
            self.embed_dim,
            std=self.initializer_range,
            tensor_parallel_word_embeddings=self.tensor_parallel_word_embeddings,
            use_padding_free_transformer=self._use_padding_free_transformer,
            sequence_parallel=self.sequence_parallel,
        )

        self.drop = (
            nn.Identity()
            if config.embd_pdrop == 0
            else Dropout_TP(
                config.embd_pdrop,
                use_padding_free_transformer=self._use_padding_free_transformer,
                sequence_parallel=self.sequence_parallel,
            )
        )
        self.h = nn.ModuleList(
            [
                self.layer_class(
                    config,
                    normalization_implementation=self.normalization_implementation,
                    attention_implementation=self.attention_implementation,
                    use_padding_free_transformer=self._use_padding_free_transformer,
                    layer_idx=i,
                    sequence_parallel=self.sequence_parallel,
                )
                for i in range(config.num_hidden_layers)
            ]
        )
        self.ln_f = get_normalization_function_TP(
            config.normalization_function,
            self.embed_dim,
            eps=config.layer_norm_epsilon,
            normalization_implementation=self.normalization_implementation,
            use_padding_free_transformer=self._use_padding_free_transformer,
            sequence_parallel=self.sequence_parallel,
        )

        self.position_embedding_type = PositionEmbeddingType(config.position_embedding_type)
        self._setup_positional_encoding()
=======
>>>>>>> 55fb78cc

class GPTDolomiteModel_TP(GPTDolomitePreTrainedModel_TP, BaseModelMixin_TP): ...<|MERGE_RESOLUTION|>--- conflicted
+++ resolved
@@ -8,64 +8,5 @@
     layer_class = GPTDolomiteBlock_TP
     _no_split_modules = ["GPTDolomiteBlock_TP"]
 
-<<<<<<< HEAD
-
-class GPTDolomiteModel_TP(GPTDolomitePreTrainedModel_TP, BaseModelMixin_TP):
-    def __init__(self, config: GPTDolomiteConfig, **kwargs) -> None:
-        super().__init__(config, **kwargs)
-
-        self.attention_head_type = AttentionHeadType(config.attention_head_type)
-        self.embed_dim = config.hidden_size
-        self.num_heads = config.num_attention_heads
-        self.max_position_embeddings = config.max_position_embeddings
-        self.m_emb = config.m_emb
-        self.initializer_range = config.initializer_range
-        self.head_dim = self.embed_dim // self.num_heads
-
-        self.tp_world_size = ProcessGroupManager.get_tensor_parallel_world_size()
-        self.wte = Embedding_TP(
-            config.vocab_size,
-            self.embed_dim,
-            std=self.initializer_range,
-            tensor_parallel_word_embeddings=self.tensor_parallel_word_embeddings,
-            use_padding_free_transformer=self._use_padding_free_transformer,
-            sequence_parallel=self.sequence_parallel,
-        )
-
-        self.drop = (
-            nn.Identity()
-            if config.embd_pdrop == 0
-            else Dropout_TP(
-                config.embd_pdrop,
-                use_padding_free_transformer=self._use_padding_free_transformer,
-                sequence_parallel=self.sequence_parallel,
-            )
-        )
-        self.h = nn.ModuleList(
-            [
-                self.layer_class(
-                    config,
-                    normalization_implementation=self.normalization_implementation,
-                    attention_implementation=self.attention_implementation,
-                    use_padding_free_transformer=self._use_padding_free_transformer,
-                    layer_idx=i,
-                    sequence_parallel=self.sequence_parallel,
-                )
-                for i in range(config.num_hidden_layers)
-            ]
-        )
-        self.ln_f = get_normalization_function_TP(
-            config.normalization_function,
-            self.embed_dim,
-            eps=config.layer_norm_epsilon,
-            normalization_implementation=self.normalization_implementation,
-            use_padding_free_transformer=self._use_padding_free_transformer,
-            sequence_parallel=self.sequence_parallel,
-        )
-
-        self.position_embedding_type = PositionEmbeddingType(config.position_embedding_type)
-        self._setup_positional_encoding()
-=======
->>>>>>> 55fb78cc
 
 class GPTDolomiteModel_TP(GPTDolomitePreTrainedModel_TP, BaseModelMixin_TP): ...