--- conflicted
+++ resolved
@@ -1,19 +1,5 @@
-<<<<<<< HEAD
-import torch
-import torch.nn as nn
-from tqdm import tqdm
-from transformers import DynamicCache
-from transformers.modeling_outputs import BaseModelOutputWithPast
-
-from ....utils import SafeTensorsWeightsManager
-from ...enums import AttentionHeadType, PositionEmbeddingType
-from ...modeling_utils import RoPE, YaRNScaledRoPE
-from ...modeling_utils_TP import Alibi_TP, Dropout_TP, Embedding_TP, get_normalization_function_TP
-from ..gpt_dolomite import GPTDolomiteConfig, GPTDolomiteModel, GPTDolomitePreTrainedModel
-=======
 from ...mixins import BaseModelMixin_TP, PreTrainedModelMixin_TP
 from ..gpt_dolomite import GPTDolomiteConfig
->>>>>>> 38199674
 from .layer import GPTDolomiteBlock_TP
 
 
@@ -22,228 +8,5 @@
     layer_class = GPTDolomiteBlock_TP
     _no_split_modules = ["GPTDolomiteBlock_TP"]
 
-<<<<<<< HEAD
-    def __init__(self, config: GPTDolomiteConfig, *args, **kwargs):
-        GPTDolomitePreTrainedModel.__init__(self, config, *args, **kwargs)
 
-        self.pp_stage = kwargs.get("pp_stage", 0)
-        self.num_pp_stages = kwargs.get("num_pp_stages", 1)
-        self.is_pp_first_stage = self.pp_stage == 0
-        self.is_pp_last_stage = self.pp_stage == self.num_pp_stages - 1
-
-        self.tensor_parallel_word_embeddings = kwargs.get("tensor_parallel_word_embeddings", False)
-        self.sequence_parallel = kwargs.get("sequence_parallel", False)
-
-
-class GPTDolomiteModel_TP(GPTDolomitePreTrainedModel_TP, GPTDolomiteModel):
-    def __init__(self, config: GPTDolomiteConfig, **kwargs) -> None:
-        GPTDolomitePreTrainedModel_TP.__init__(self, config, **kwargs)
-
-        self.attention_head_type = AttentionHeadType(config.attention_head_type)
-        self.embed_dim = config.hidden_size
-        self.num_heads = config.num_attention_heads
-        self.max_position_embeddings = config.max_position_embeddings
-        self.m_emb = config.m_emb
-        self.initializer_range = config.initializer_range
-        self.head_dim = self.embed_dim // self.num_heads
-
-        if self.is_pp_first_stage:
-            self.wte = Embedding_TP(
-                config.vocab_size,
-                self.embed_dim,
-                std=self.initializer_range,
-                tensor_parallel_word_embeddings=self.tensor_parallel_word_embeddings,
-                use_padding_free_transformer=self._use_padding_free_transformer,
-                sequence_parallel=self.sequence_parallel,
-            )
-
-            self.drop = (
-                nn.Identity()
-                if config.embd_pdrop == 0
-                else Dropout_TP(
-                    config.embd_pdrop,
-                    use_padding_free_transformer=self._use_padding_free_transformer,
-                    sequence_parallel=self.sequence_parallel,
-                )
-            )
-
-        layers_per_stage = config.n_layer // self.num_pp_stages
-        start_layer = layers_per_stage * self.pp_stage
-        end_layer = min(layers_per_stage * (self.pp_stage + 1), config.n_layer)
-
-        self.h = nn.ModuleDict(
-            {
-                str(i): GPTDolomiteBlock_TP(
-                    config,
-                    normalization_implementation=self.normalization_implementation,
-                    attention_implementation=self.attention_implementation,
-                    use_padding_free_transformer=self._use_padding_free_transformer,
-                    layer_idx=i,
-                    sequence_parallel=self.sequence_parallel,
-                )
-                for i in range(start_layer, end_layer)
-            }
-        )
-
-        if self.is_pp_last_stage:
-            self.ln_f = get_normalization_function_TP(
-                config.normalization_function,
-                self.embed_dim,
-                eps=config.layer_norm_epsilon,
-                normalization_implementation=self.normalization_implementation,
-                use_padding_free_transformer=self._use_padding_free_transformer,
-                sequence_parallel=self.sequence_parallel,
-            )
-
-        self.position_embedding_type = PositionEmbeddingType(config.position_embedding_type)
-        self._setup_positional_encoding()
-
-        # Initialize weights and apply final processing
-        self.post_init()
-
-    def get_input_embeddings(self) -> Embedding_TP:
-        return self.wte
-
-    def set_input_embeddings(self, new_embeddings: Embedding_TP) -> None:
-        self.wte = new_embeddings
-
-    def forward(
-        self,
-        input_ids: torch.Tensor | None = None,
-        past_key_values: DynamicCache | None = None,
-        attention_mask: torch.Tensor | None = None,
-        token_type_ids: torch.Tensor | None = None,
-        position_ids: torch.Tensor | None = None,
-        inputs_embeds: torch.Tensor | None = None,
-        use_cache: bool | None = None,
-        output_hidden_states: bool | None = None,
-        return_dict: bool | None = None,
-        cu_seqlens: torch.Tensor | None = None,
-        max_seqlen: torch.Tensor | None = None,
-    ) -> tuple | BaseModelOutputWithPast:
-        if self.num_pp_stages == 1:
-            output = super().forward(
-                input_ids=input_ids,
-                past_key_values=past_key_values,
-                attention_mask=attention_mask,
-                token_type_ids=token_type_ids,
-                position_ids=position_ids,
-                inputs_embeds=inputs_embeds,
-                use_cache=use_cache,
-                output_hidden_states=output_hidden_states,
-                return_dict=return_dict,
-                cu_seqlens=cu_seqlens,
-                max_seqlen=max_seqlen,
-            )
-        else:
-            if self.is_pp_first_stage:
-                (
-                    output_hidden_states,
-                    use_cache,
-                    return_dict,
-                    hidden_states,
-                    attention_mask,
-                    position_ids,
-                    rope_cos_sin,
-                    past_key_values,
-                ) = self._prepare_a_bunch_of_stuff(
-                    input_ids=input_ids,
-                    past_key_values=past_key_values,
-                    attention_mask=attention_mask,
-                    token_type_ids=token_type_ids,
-                    position_ids=position_ids,
-                    inputs_embeds=inputs_embeds,
-                    use_cache=use_cache,
-                    output_hidden_states=output_hidden_states,
-                    return_dict=return_dict,
-                    cu_seqlens=cu_seqlens,
-                    max_seqlen=max_seqlen,
-                )
-            else:
-                hidden_states, attention_mask, rope_cos_sin, cu_seqlens, max_seqlen = (
-                    input_ids,
-                    past_key_values,
-                    attention_mask,
-                    token_type_ids,
-                    position_ids,
-                )
-
-            for block in self.h:
-                hidden_states = block(
-                    hidden_states,
-                    past_key_values=past_key_values,
-                    attention_mask=attention_mask,
-                    rope_cos_sin=rope_cos_sin,
-                    cu_seqlens=cu_seqlens,
-                    max_seqlen=max_seqlen,
-                )
-
-            if self.is_pp_last_stage:
-                hidden_states = self.ln_f(hidden_states)
-
-            output = hidden_states, attention_mask, rope_cos_sin, cu_seqlens, max_seqlen
-
-        return output
-
-    def load_from_safetensors_weights_manager(
-        self, safetensors_weight_manager: SafeTensorsWeightsManager, prefix: str = ""
-    ) -> None:
-        # word embeddings
-        self.wte.load_from_safetensors_weights_manager(safetensors_weight_manager, prefix + "wte.")
-
-        # positional embeddings
-        if self.position_embedding_type == PositionEmbeddingType.learned_absolute:
-            self.wpe.load_from_safetensors_weights_manager(safetensors_weight_manager, prefix + "wpe.")
-        elif self.position_embedding_type == PositionEmbeddingType.alibi:
-            with torch.device(torch.cuda.current_device()):
-                self.alibi.reset_parameters()
-        elif self.position_embedding_type == PositionEmbeddingType.rope:
-            with torch.device(torch.cuda.current_device()):
-                self.rope.reset_parameters()
-        else:
-            raise ValueError(f"unexpected position_embedding_type ({self.position_embedding_type})")
-
-        # layers
-        for layer_idx, block in tqdm(enumerate(self.h), desc="Loading layers"):
-            block.load_from_safetensors_weights_manager(safetensors_weight_manager, prefix + f"h.{layer_idx}.")
-
-        # final layernorm
-        state_dict = {"weight": safetensors_weight_manager.get_tensor(prefix + "ln_f.weight")}
-        if hasattr(self.ln_f, "bias"):
-            state_dict["bias"] = safetensors_weight_manager.get_tensor(prefix + "ln_f.bias")
-        self.ln_f.load_state_dict(state_dict)
-
-    def _setup_positional_encoding(self) -> None:
-        max_position_embeddings = self.config.max_position_embeddings
-
-        if self.position_embedding_type == PositionEmbeddingType.learned_absolute:
-            if self.is_pp_first_stage:
-                self.wpe = Embedding_TP(
-                    max_position_embeddings,
-                    self.embed_dim,
-                    std=self.initializer_range,
-                    tensor_parallel_word_embeddings=False,
-                    use_padding_free_transformer=self._use_padding_free_transformer,
-                    sequence_parallel=self.sequence_parallel,
-                )
-        elif self.position_embedding_type == PositionEmbeddingType.alibi:
-            self.alibi = Alibi_TP(self.num_heads)
-        elif self.position_embedding_type == PositionEmbeddingType.rope:
-            if self.config.rope_scaling is None:
-                self.rope = RoPE(
-                    self.head_dim, max_position_embeddings=max_position_embeddings, base=self.config.rope_theta
-                )
-            else:
-                self.rope = YaRNScaledRoPE(
-                    self.head_dim,
-                    max_position_embeddings=max_position_embeddings,
-                    base=self.config.rope_theta,
-                    scale=self.config.rope_scaling["factor"],
-                    original_max_position_embeddings=self.config.rope_scaling["original_max_position_embeddings"],
-                )
-        else:
-            raise NotImplementedError()
-=======
-
-class GPTDolomiteModel_TP(GPTDolomitePreTrainedModel_TP, BaseModelMixin_TP): ...
->>>>>>> 38199674
+class GPTDolomiteModel_TP(GPTDolomitePreTrainedModel_TP, BaseModelMixin_TP): ...