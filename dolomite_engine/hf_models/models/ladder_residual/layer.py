import torch
from transformers import DynamicCache

from ..gpt_dolomite.layer import GPTDolomiteBlock


class LadderResidualBlock(GPTDolomiteBlock):
    def forward(
        self,
        previous_attention_out: torch.Tensor,
        previous_mlp_out: torch.Tensor,
        residual: torch.Tensor,
        past_key_values: DynamicCache | None = None,
        attention_mask: torch.Tensor | None = None,
        rope_cos_sin: torch.Tensor | None = None,
        cu_seqlens: torch.Tensor | None = None,
        max_seqlen: torch.Tensor | None = None,
    ) -> tuple[torch.Tensor]:
<<<<<<< HEAD
        # previous_attention_out on first layer is None
=======
>>>>>>> b5bda9c3
        if previous_attention_out is not None:
            residual = residual + previous_attention_out

        current_attention_out = self.ln_1(residual)
        current_attention_out = self.attn(
            current_attention_out,
            past_key_values=past_key_values,
            attention_mask=attention_mask,
            rope_cos_sin=rope_cos_sin,
            cu_seqlens=cu_seqlens,
            max_seqlen=max_seqlen,
        )

        if self.m_residual is not None:
            current_attention_out = current_attention_out * self.m_residual

<<<<<<< HEAD
        # previous_mlp_out on first layer is None
=======
>>>>>>> b5bda9c3
        if previous_mlp_out is not None:
            residual = residual + previous_mlp_out

        current_mlp_out = self.ln_2(residual)
        current_mlp_out = self.mlp(current_mlp_out)

        if self.m_residual is not None:
            current_mlp_out = current_mlp_out * self.m_residual

        return current_attention_out, current_mlp_out, residual<|MERGE_RESOLUTION|>--- conflicted
+++ resolved
@@ -16,10 +16,6 @@
         cu_seqlens: torch.Tensor | None = None,
         max_seqlen: torch.Tensor | None = None,
     ) -> tuple[torch.Tensor]:
-<<<<<<< HEAD
-        # previous_attention_out on first layer is None
-=======
->>>>>>> b5bda9c3
         if previous_attention_out is not None:
             residual = residual + previous_attention_out
 
@@ -36,10 +32,6 @@
         if self.m_residual is not None:
             current_attention_out = current_attention_out * self.m_residual
 
-<<<<<<< HEAD
-        # previous_mlp_out on first layer is None
-=======
->>>>>>> b5bda9c3
         if previous_mlp_out is not None:
             residual = residual + previous_mlp_out
 
