import torch
from transformers import DynamicCache
from transformers.modeling_outputs import BaseModelOutputWithPast

from ...loss import clear_aux_loss
from ...mixins import BaseModelMixin, PreTrainedModelMixin
from ...utils import is_generation_cache_enabled
from .config import LadderResidualConfig
from .layer import LadderResidualBlock


class LadderResidualPreTrainedModel(PreTrainedModelMixin):
    config_class = LadderResidualConfig
    layer_class = LadderResidualBlock
    _no_split_modules = ["LadderResidualBlock"]


class LadderResidualModel(LadderResidualPreTrainedModel, BaseModelMixin):
    def forward(
        self,
        input_ids: torch.Tensor | None = None,
        past_key_values: DynamicCache | None = None,
        attention_mask: torch.Tensor | None = None,
        token_type_ids: torch.Tensor | None = None,
        position_ids: torch.Tensor | None = None,
        inputs_embeds: torch.Tensor | None = None,
        use_cache: bool | None = None,
        cu_seqlens: torch.Tensor | None = None,
        max_seqlen: torch.Tensor | None = None,
    ) -> BaseModelOutputWithPast:
        (
            use_cache,
            hidden_states,
            attention_mask,
            position_ids,
            rope_cos_sin,
            past_key_values,
        ) = self._prepare_a_bunch_of_stuff(
            input_ids=input_ids,
            past_key_values=past_key_values,
            attention_mask=attention_mask,
            token_type_ids=token_type_ids,
            position_ids=position_ids,
            inputs_embeds=inputs_embeds,
            use_cache=use_cache,
            cu_seqlens=cu_seqlens,
            max_seqlen=max_seqlen,
        )

        current_attention_out = None
        current_mlp_out = None

        if is_generation_cache_enabled():
            past_key_values = DynamicCache() if use_cache and past_key_values is None else past_key_values

        clear_aux_loss()

<<<<<<< HEAD
            current_attention_out, current_mlp_out, hidden_states = block(
                current_attention_out=current_attention_out,
                current_mlp_out=current_mlp_out,
=======
        for block in self.h:
            previous_attention_out, previous_mlp_out, hidden_states = block(
                previous_attention_out=previous_attention_out,
                previous_mlp_out=previous_mlp_out,
>>>>>>> 6328e141
                residual=hidden_states,
                past_key_values=past_key_values,
                attention_mask=attention_mask,
                rope_cos_sin=rope_cos_sin,
                cu_seqlens=cu_seqlens,
                max_seqlen=max_seqlen,
            )

        hidden_states = hidden_states + current_attention_out + current_mlp_out
        hidden_states = self.ln_f(hidden_states)

        return BaseModelOutputWithPast(last_hidden_state=hidden_states, past_key_values=past_key_values)<|MERGE_RESOLUTION|>--- conflicted
+++ resolved
@@ -55,16 +55,10 @@
 
         clear_aux_loss()
 
-<<<<<<< HEAD
-            current_attention_out, current_mlp_out, hidden_states = block(
-                current_attention_out=current_attention_out,
-                current_mlp_out=current_mlp_out,
-=======
         for block in self.h:
             previous_attention_out, previous_mlp_out, hidden_states = block(
                 previous_attention_out=previous_attention_out,
                 previous_mlp_out=previous_mlp_out,
->>>>>>> 6328e141
                 residual=hidden_states,
                 past_key_values=past_key_values,
                 attention_mask=attention_mask,
