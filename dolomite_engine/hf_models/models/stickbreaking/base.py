import torch
from transformers import DynamicCache
from transformers.modeling_outputs import BaseModelOutputWithPast

from ...mixins import BaseModelMixin, PreTrainedModelMixin
from ...utils import is_generation_cache_enabled
from .config import StickBreakingConfig
from .layer import StickBreakingBlock


class StickBreakingPreTrainedModel(PreTrainedModelMixin):
    config_class = StickBreakingConfig
    layer_class = StickBreakingBlock
    _no_split_modules = ["StickBreakingBlock"]


class StickBreakingModel(StickBreakingPreTrainedModel, BaseModelMixin):
    def forward(
        self,
        input_ids: torch.Tensor | None = None,
        past_key_values: DynamicCache | None = None,
        attention_mask: torch.Tensor | None = None,
        token_type_ids: torch.Tensor | None = None,
        position_ids: torch.Tensor | None = None,
        inputs_embeds: torch.Tensor | None = None,
        use_cache: bool | None = None,
        cu_seqlens: torch.Tensor | None = None,
        max_seqlen: torch.Tensor | None = None,
    ) -> BaseModelOutputWithPast:
        (
            use_cache,
            hidden_states,
            attention_mask,
            position_ids,
            rope_cos_sin,
            past_key_values,
        ) = self._prepare_a_bunch_of_stuff(
            input_ids=input_ids,
            past_key_values=past_key_values,
            attention_mask=attention_mask,
            token_type_ids=token_type_ids,
            position_ids=position_ids,
            inputs_embeds=inputs_embeds,
            use_cache=use_cache,
            cu_seqlens=cu_seqlens,
            max_seqlen=max_seqlen,
        )

        sb_metadata = None

<<<<<<< HEAD
        if is_generation_cache_enabled():
            past_key_values = DynamicCache() if use_cache and past_key_values is None else past_key_values

        all_hidden_states = () if output_hidden_states else None
=======
        past_key_values = DynamicCache() if use_cache and past_key_values is None else past_key_values
>>>>>>> b0621a90
        for block in self.h:
            hidden_states = block(
                hidden_states,
                past_key_values=past_key_values,
                attention_mask=attention_mask,
                rope_cos_sin=rope_cos_sin,
                cu_seqlens=cu_seqlens,
                max_seqlen=max_seqlen,
                sb_metadata=sb_metadata,
            )

        hidden_states = self.ln_f(hidden_states)

        return BaseModelOutputWithPast(last_hidden_state=hidden_states, past_key_values=past_key_values)<|MERGE_RESOLUTION|>--- conflicted
+++ resolved
@@ -48,14 +48,9 @@
 
         sb_metadata = None
 
-<<<<<<< HEAD
         if is_generation_cache_enabled():
             past_key_values = DynamicCache() if use_cache and past_key_values is None else past_key_values
 
-        all_hidden_states = () if output_hidden_states else None
-=======
-        past_key_values = DynamicCache() if use_cache and past_key_values is None else past_key_values
->>>>>>> b0621a90
         for block in self.h:
             hidden_states = block(
                 hidden_states,
