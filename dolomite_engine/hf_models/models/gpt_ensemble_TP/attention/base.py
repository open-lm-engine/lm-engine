--- conflicted
+++ resolved
@@ -5,12 +5,13 @@
 from .....utils import ProcessGroupManager, SafeTensorsWeightsManager
 from ....enums import AttentionHeadType, InitMethod, PositionEmbeddingType
 from ....modeling_utils import ParameterizedLinear
-<<<<<<< HEAD
-from ....modeling_utils_TP import Attention_TP, ColumnParallelLinear, tensor_parallel_split_safetensor_slice
-=======
-from ....modeling_utils_TP import ColumnParallelLinear, RowParallelLinear
+from ....modeling_utils_TP import (
+    Attention_TP,
+    ColumnParallelLinear,
+    RowParallelLinear,
+    tensor_parallel_split_safetensor_slice,
+)
 from ....modeling_utils_TP.attention import Attention_TP
->>>>>>> a0d45b47
 from ....utils import divide_if_divisible
 from ...gpt_ensemble import GPTEnsembleConfig
 
@@ -55,12 +56,6 @@
 
         self.layer_idx = layer_idx
         self.attention_softmax_in_fp32 = config.attention_softmax_in_fp32
-<<<<<<< HEAD
-=======
-        self.scale_attention_softmax_in_fp32 = (
-            config.scale_attention_softmax_in_fp32 and config.attention_softmax_in_fp32
-        )
->>>>>>> a0d45b47
 
         if self.attention_head_type == AttentionHeadType.mha:
             if self.global_num_key_value_heads is None:
@@ -94,8 +89,6 @@
             )
         elif self.attention_head_type == AttentionHeadType.mqa:
             raise ValueError("mqa is not supported with EnsembleAttention")
-<<<<<<< HEAD
-=======
         else:
             raise ValueError(f"unexpected attention_head_type ({self.attention_head_type})")
 
@@ -111,7 +104,6 @@
                 bias=self.add_bias,
                 std=std,
             )
->>>>>>> a0d45b47
         else:
             self.c_attn = ParameterizedLinear(
                 self.global_hidden_size,
