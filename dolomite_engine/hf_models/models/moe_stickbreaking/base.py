import torch
from transformers import DynamicCache

from ...mixins import BaseMoEModelMixin, MoeModelOutputWithPastAndAuxLoss, PreTrainedMoEModelMixin
from ...utils import is_generation_cache_enabled
from .config import MoEStickBreakingConfig
from .layer import MoEStickBreakingBlock


class MoEStickBreakingPreTrainedModel(PreTrainedMoEModelMixin):
    config_class = MoEStickBreakingConfig
    layer_class = MoEStickBreakingBlock
    _no_split_modules = ["MoEStickBreakingBlock"]


class MoEStickBreakingModel(MoEStickBreakingPreTrainedModel, BaseMoEModelMixin):
    def forward(
        self,
        input_ids: torch.Tensor | None = None,
        past_key_values: DynamicCache | None = None,
        attention_mask: torch.Tensor | None = None,
        token_type_ids: torch.Tensor | None = None,
        position_ids: torch.Tensor | None = None,
        inputs_embeds: torch.Tensor | None = None,
        use_cache: bool | None = None,
        cu_seqlens: torch.Tensor | None = None,
        max_seqlen: torch.Tensor | None = None,
    ) -> MoeModelOutputWithPastAndAuxLoss:
        (
            use_cache,
            hidden_states,
            attention_mask,
            position_ids,
            rope_cos_sin,
            past_key_values,
        ) = self._prepare_a_bunch_of_stuff(
            input_ids=input_ids,
            past_key_values=past_key_values,
            attention_mask=attention_mask,
            token_type_ids=token_type_ids,
            position_ids=position_ids,
            inputs_embeds=inputs_embeds,
            use_cache=use_cache,
            cu_seqlens=cu_seqlens,
            max_seqlen=max_seqlen,
        )

        sb_metadata = None
<<<<<<< HEAD

        if is_generation_cache_enabled():
            past_key_values = DynamicCache() if use_cache and past_key_values is None else past_key_values

        all_hidden_states = () if output_hidden_states else None
        all_router_logits = () if output_router_logits else None
=======
        past_key_values = DynamicCache() if use_cache and past_key_values is None else past_key_values
>>>>>>> b0621a90
        total_aux_loss = 0

        for block in self.h:
            hidden_states, aux_loss = block(
                hidden_states,
                past_key_values=past_key_values,
                attention_mask=attention_mask,
                rope_cos_sin=rope_cos_sin,
                cu_seqlens=cu_seqlens,
                max_seqlen=max_seqlen,
                sb_metadata=sb_metadata,
            )

            total_aux_loss = total_aux_loss + aux_loss

        hidden_states = self.ln_f(hidden_states)

        return MoeModelOutputWithPastAndAuxLoss(
            last_hidden_state=hidden_states, past_key_values=past_key_values, aux_loss=total_aux_loss
        )<|MERGE_RESOLUTION|>--- conflicted
+++ resolved
@@ -46,16 +46,10 @@
         )
 
         sb_metadata = None
-<<<<<<< HEAD
 
         if is_generation_cache_enabled():
             past_key_values = DynamicCache() if use_cache and past_key_values is None else past_key_values
 
-        all_hidden_states = () if output_hidden_states else None
-        all_router_logits = () if output_router_logits else None
-=======
-        past_key_values = DynamicCache() if use_cache and past_key_values is None else past_key_values
->>>>>>> b0621a90
         total_aux_loss = 0
 
         for block in self.h:
