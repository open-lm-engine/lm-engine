from ...mixins import BaseModelMixin, PreTrainedModelMixin
from .config import GPTDolomiteConfig
from .layer import GPTDolomiteBlock


class GPTDolomitePreTrainedModel(PreTrainedModelMixin):
    config_class = GPTDolomiteConfig
    layer_class = GPTDolomiteBlock
    _no_split_modules = ["GPTDolomiteBlock"]
<<<<<<< HEAD
    _skip_keys_device_placement = "past_key_values"
    _supports_sdpa = True
    _supports_flash_attn_2 = True

    def __init__(self, config: GPTDolomiteConfig, *args, **kwargs) -> None:
        super().__init__(config, *args, **kwargs)

        self.normalization_implementation = kwargs.get(
            "normalization_implementation", DEFAULT_NORMALIZATION_IMPLEMENTATION
        )

        self.attention_implementation = self.config._attn_implementation
        self._use_eager_attention = self.attention_implementation == "eager"
        self._use_sdpa = self.attention_implementation == "sdpa"
        self._use_flash_attention_2 = self.attention_implementation == "flash_attention_2"
        self._use_padding_free_transformer = kwargs.get("use_padding_free_transformer", False)

        self._tied_word_embeddings = config.tie_word_embeddings

        if self._use_padding_free_transformer:
            assert self._use_flash_attention_2, "padding free transformer only works with flash attention"

        assert any(
            [
                self._use_eager_attention,
                self._use_sdpa,
                self._use_flash_attention_2,
                self._use_padding_free_transformer,
            ]
        ) and not all(
            [
                self._use_eager_attention,
                self._use_sdpa,
                self._use_flash_attention_2,
                self._use_padding_free_transformer,
            ]
        )

    def _init_weights(self, module: nn.Module) -> None:
        if isinstance(module, (nn.Embedding, nn.Linear, nn.LayerNorm, RMSNorm, Alibi, RoPE)):
            module.reset_parameters()

    def prepare_inputs_for_model(
        self,
        input_ids: torch.Tensor | list[list[int]] | None,
        inputs_embeds: torch.Tensor | list[list[float]] | None,
        position_ids: torch.Tensor | list[list[int]] | None,
        token_type_ids: torch.Tensor | list[list[int]] | None,
        labels: torch.Tensor | list[list[int]] | None,
        cu_seqlens: torch.Tensor | None,
        max_seqlen: torch.Tensor | None,
        past_key_values: tuple[tuple[torch.Tensor]],
        attention_mask: torch.Tensor | None,
        use_cache: bool,
        output_attentions: bool,
    ) -> tuple[torch.Tensor]:
        if self._use_padding_free_transformer:
            if isinstance(input_ids, list) or isinstance(inputs_embeds, list):
                # this is managed internally
                error_message = (
                    "{variable} should not be passed for flash attention when using List[List[int]] "
                    "input types attention mask logic is handled internally"
                )
                assert cu_seqlens is None, error_message.format(variable="cu_seqlens")
                assert max_seqlen is None, error_message.format(variable="max_seqlen")
                assert attention_mask is None, error_message.format(variable="attention_mask")

                input_ids, position_ids, token_type_ids, labels, cu_seqlens, max_seqlen = (
                    convert_padding_free_lists_to_tensors(
                        input_ids=input_ids,
                        inputs_embeds=inputs_embeds,
                        position_ids=position_ids,
                        token_type_ids=token_type_ids,
                        labels=labels,
                    )
                )
            else:
                assert (
                    cu_seqlens is not None
                ), "cu_seqlens needs to be specified when using tensor inputs with padding_free transformer"
                assert position_ids is not None, "max_seqlen needs to be specified when specifying cu_seqlens"
                assert max_seqlen is not None, "max_seqlen needs to be specified when specifying cu_seqlens"
                assert attention_mask is None, "attention_mask should not be passed when specifying cu_seqlens"

            if use_cache or past_key_values is not None:
                raise NotImplementedError("KV caching is not supported with padding_free transformer")

        assert not output_attentions

        return input_ids, position_ids, token_type_ids, labels, cu_seqlens, max_seqlen


class GPTDolomiteModel(GPTDolomitePreTrainedModel):
    mask_value = None

    def __init__(self, config: GPTDolomiteConfig, **kwargs) -> None:
        super().__init__(config, **kwargs)

        self.attention_head_type = AttentionHeadType(config.attention_head_type)
        self.embed_dim = config.hidden_size
        self.num_heads = config.num_attention_heads
        self.m_emb = config.m_emb
        self.initializer_range = config.initializer_range

        self.head_dim = divide_if_divisible(
            self.embed_dim,
            self.num_heads,
            f"`embed_dim` ({self.embed_dim}) must be divisible by `num_heads` ({self.num_heads})",
        )

        self.wte = ParameterizedEmbedding(config.vocab_size, self.embed_dim, std=self.initializer_range)

        self.drop = nn.Identity() if config.embd_pdrop == 0 else nn.Dropout(config.embd_pdrop)
        self.h = nn.ModuleList(
            [
                GPTDolomiteBlock(
                    config,
                    normalization_implementation=self.normalization_implementation,
                    attention_implementation=self.attention_implementation,
                    use_padding_free_transformer=self._use_padding_free_transformer,
                    layer_idx=i,
                )
                for i in range(config.num_hidden_layers)
            ]
        )
        self.ln_f = get_normalization_function(
            config.normalization_function,
            self.embed_dim,
            eps=config.layer_norm_epsilon,
            normalization_implementation=self.normalization_implementation,
        )

        self.position_embedding_type = PositionEmbeddingType(config.position_embedding_type)
        self._setup_positional_encoding()

        # Initialize weights and apply final processing
        self.post_init()

    def get_input_embeddings(self) -> ParameterizedEmbedding:
        return self.wte

    def set_input_embeddings(self, new_embeddings: ParameterizedEmbedding) -> None:
        self.wte = new_embeddings

    def forward(
        self,
        input_ids: torch.Tensor | None = None,
        past_key_values: DynamicCache | None = None,
        attention_mask: torch.Tensor | None = None,
        token_type_ids: torch.Tensor | None = None,
        position_ids: torch.Tensor | None = None,
        inputs_embeds: torch.Tensor | None = None,
        use_cache: bool | None = None,
        output_hidden_states: bool | None = None,
        return_dict: bool | None = None,
        cu_seqlens: torch.Tensor | None = None,
        max_seqlen: torch.Tensor | None = None,
    ) -> tuple | BaseModelOutputWithPast:
        (
            output_hidden_states,
            use_cache,
            return_dict,
            hidden_states,
            attention_mask,
            position_ids,
            rope_cos_sin,
            past_key_values,
        ) = self._prepare_a_bunch_of_stuff(
            input_ids=input_ids,
            past_key_values=past_key_values,
            attention_mask=attention_mask,
            token_type_ids=token_type_ids,
            position_ids=position_ids,
            inputs_embeds=inputs_embeds,
            use_cache=use_cache,
            output_hidden_states=output_hidden_states,
            return_dict=return_dict,
            cu_seqlens=cu_seqlens,
            max_seqlen=max_seqlen,
        )

        # ==========================================================================================
        # padding_free:
        #     attention_mask -> None
        # flash:
        #     attention_mask -> (batch_size, key_length)
        # else:
        #     attention_mask -> (batch_size, 1, query_length, key_length)
        # ==========================================================================================

        past_key_values = DynamicCache() if use_cache and past_key_values is None else past_key_values
        all_hidden_states = () if output_hidden_states else None
        for block in self.h:
            if output_hidden_states:
                all_hidden_states += (hidden_states,)

            hidden_states = block(
                hidden_states,
                past_key_values=past_key_values,
                attention_mask=attention_mask,
                rope_cos_sin=rope_cos_sin,
                cu_seqlens=cu_seqlens,
                max_seqlen=max_seqlen,
            )

        hidden_states = self.ln_f(hidden_states)

        # Add last hidden state
        if output_hidden_states:
            all_hidden_states += (hidden_states,)

        if not return_dict:
            return tuple(v for v in [hidden_states, past_key_values, all_hidden_states] if v is not None)

        return BaseModelOutputWithPast(
            last_hidden_state=hidden_states,
            past_key_values=past_key_values,
            hidden_states=all_hidden_states,
        )

    def _get_position_ids(
        self, attention_mask: torch.Tensor, past_length: int, query_length: int, key_length: int, device: torch.device
    ) -> torch.Tensor:
        if attention_mask is not None and len(attention_mask.shape) == 2:
            # create position_ids on the fly for batch generation
            position_ids = attention_mask.long().cumsum(-1) - 1
            position_ids.masked_fill_(attention_mask == 0, 0)
            if past_length > 0:
                position_ids = position_ids[:, past_length:key_length:]
        else:
            position_ids = torch.arange(past_length, key_length, dtype=torch.long, device=device)
            position_ids = position_ids.unsqueeze(0).view(-1, query_length)

        return position_ids

    def _get_alibi_bias(
        self,
        attention_mask: torch.Tensor,
        batch_size: int,
        query_length: int,
        key_length: int,
        device: torch.device,
        dtype: torch.dtype,
    ) -> torch.Tensor:
        if self.position_embedding_type != PositionEmbeddingType.alibi:
            return None

        alibi_bias = self.alibi(attention_mask, batch_size, key_length, device, dtype)

        # ==========================================================================================
        # alibi_bias -> (batch_size, num_heads, key_length)
        # ==========================================================================================

        alibi_bias = alibi_bias.unsqueeze(2)
        if query_length != 1:
            alibi_bias = alibi_bias.expand(-1, -1, query_length, -1)

        # ==========================================================================================
        # alibi_bias -> (batch_size, num_heads, query_length, key_length)
        # ==========================================================================================

        return alibi_bias

    def _get_rope_cos_sin(
        self, key_length: int, position_ids: torch.Tensor, dtype: torch.dtype, device: torch.device
    ) -> torch.Tensor:
        if self.position_embedding_type == PositionEmbeddingType.rope:
            cos, sin = self.rope(key_length, dtype=dtype, device=device)
            cos = cos[position_ids].unsqueeze(1)
            sin = sin[position_ids].unsqueeze(1)
            return cos, sin

    def _prepare_causal_attention_mask(
        self,
        attention_mask: torch.Tensor | None,
        batch_size: int,
        query_length: int,
        key_length: int,
        device: torch.device,
    ) -> torch.Tensor:
        past_length = key_length - query_length

        # ==========================================================================================
        # attention_mask -> (batch_size, key_length)
        # ==========================================================================================

        if query_length > 1:
            # (query_length, key_length)
            causal_mask = torch.empty((query_length, key_length), dtype=torch.bool, device=device)
            causal_mask[:, past_length:] = torch.tril(
                torch.ones(query_length, query_length, dtype=torch.bool, device=device)
            )

            if past_length > 0:
                causal_mask[:, :past_length] = True

            # (query_length, key_length) -> (1, query_length, key_length)
            causal_mask = causal_mask.unsqueeze(0)

            if attention_mask is None:
                # (1, query_length, key_length) -> (batch_size, query_length, key_length)
                causal_mask = causal_mask.expand(batch_size, -1, -1)
            else:
                # (1, query_length, key_length) & (batch_size, 1, key_length) -> (batch_size, query_length, key_length)
                causal_mask = causal_mask & attention_mask.unsqueeze(1).to(torch.bool)
        else:
            if attention_mask is None:
                # (batch_size, query_length, key_length)
                causal_mask = torch.ones(batch_size, query_length, key_length, dtype=torch.bool, device=device)
            else:
                # (batch_size, query_length, key_length)
                causal_mask = attention_mask.unsqueeze(1).to(dtype=torch.bool, device=device)

        # ==========================================================================================
        # attention_mask -> (batch_size, query_length, key_length)
        # ==========================================================================================

        causal_mask = causal_mask.unsqueeze(1)

        # ==========================================================================================
        # attention_mask -> (batch_size, 1, query_length, key_length)
        # ==========================================================================================

        return causal_mask

    def _get_initial_hidden_state(
        self,
        input_ids: torch.Tensor,
        inputs_embeds: torch.Tensor | None,
        position_ids: torch.Tensor | None,
        token_type_ids: torch.Tensor | None,
    ) -> torch.Tensor:
        if inputs_embeds is None:
            inputs_embeds = self.wte(input_ids)

        if self.position_embedding_type == PositionEmbeddingType.learned_absolute:
            inputs_embeds = inputs_embeds + self.wpe(position_ids)

        if token_type_ids is not None:
            inputs_embeds = inputs_embeds + self.wte(token_type_ids)

        inputs_embeds = self.drop(inputs_embeds)

        if self.m_emb is not None:
            inputs_embeds = inputs_embeds * self.m_emb

        return inputs_embeds

    def _prepare_a_bunch_of_stuff(
        self,
        input_ids: torch.Tensor | None = None,
        past_key_values: DynamicCache | None = None,
        attention_mask: torch.Tensor | None = None,
        token_type_ids: torch.Tensor | None = None,
        position_ids: torch.Tensor | None = None,
        inputs_embeds: torch.Tensor | None = None,
        use_cache: bool | None = None,
        output_hidden_states: bool | None = None,
        return_dict: bool | None = None,
        cu_seqlens: torch.Tensor | None = None,
        max_seqlen: torch.Tensor | None = None,
    ) -> tuple[
        bool,
        bool,
        bool,
        torch.Tensor,
        torch.Tensor,
        torch.Tensor,
        torch.Tensor,
        torch.Tensor,
        torch.Tensor,
        torch.Tensor,
        tuple[torch.Tensor],
    ]:
        output_hidden_states = (
            output_hidden_states if output_hidden_states is not None else self.config.output_hidden_states
        )

        if use_cache is None:
            use_cache = False if self._use_padding_free_transformer else self.config.use_cache

        return_dict = return_dict if return_dict is not None else self.config.use_return_dict

        if input_ids is not None and inputs_embeds is not None:
            raise ValueError("You cannot specify both input_ids and inputs_embeds at the same time")
        elif input_ids is not None:
            input_shape = input_ids.size()

            # special handling for padding free transformer with list inputs
            if self._use_padding_free_transformer:
                # for flash attention, there is no padding and we do packing
                # so, input_ids is of shape (s1 + s2 + ... + sb)
                batch_size = cu_seqlens.shape[0] - 1
            else:
                batch_size = input_shape[0]
        elif inputs_embeds is not None:
            # TODO special handling for padding free transformer needed here if we support inputs_embeds argument
            input_shape = inputs_embeds.size()[:-1]
            batch_size = input_shape[0]
        else:
            raise ValueError("You have to specify either input_ids or inputs_embeds")

        device = input_ids.device if input_ids is not None else inputs_embeds.device

        if self._use_padding_free_transformer:
            assert position_ids is not None, (
                "GPTDolomiteModel needs position_ids from outside when using flash attention with List[List[int]] "
                "inputs"
            )
        else:
            if self.position_embedding_type == PositionEmbeddingType.alibi:
                if position_ids is not None:
                    warnings.warn("`position_ids` have no functionality with Alibi.", FutureWarning)

            if token_type_ids is not None:
                token_type_ids = token_type_ids.view(-1, input_shape[-1])

        # ==========================================================================================
        # padding_free:
        #     input_ids -> (total_q)
        #     attention_mask -> None
        #     position_ids -> (total_q)
        # else:
        #     input_ids -> (batch_size, query_length)
        #     attention_mask -> None or (batch_size, key_length)
        #     position_ids -> None or (batch_size, key_length)
        # ==========================================================================================

        past_length = None
        query_length = None
        key_length = None
        if self._use_padding_free_transformer:
            key_length = max_seqlen
        else:
            past_length = 0 if past_key_values is None else past_key_values.get_seq_length()
            query_length = input_shape[-1]
            key_length = past_length + query_length

        if position_ids is None:
            position_ids = self._get_position_ids(attention_mask, past_length, query_length, key_length, device)

        # ==========================================================================================
        # padding_free:
        #     input_ids -> (total_q)
        #     attention_mask -> None
        #     position_ids -> (total_q)
        # else:
        #     input_ids -> (batch_size, query_length)
        #     attention_mask -> None or (batch_size, key_length)
        #     position_ids -> (batch_size, query_length)
        # ==========================================================================================

        hidden_states = self._get_initial_hidden_state(input_ids, inputs_embeds, position_ids, token_type_ids)

        # ==========================================================================================
        # padding_free:
        #     hidden_states -> (total_q, num_heads * head_dim)
        # else:
        #     hidden_states -> (batch_size, query_length, num_heads * head_dim)
        # ==========================================================================================

        alibi_bias = self._get_alibi_bias(
            attention_mask, batch_size, query_length, key_length, device, hidden_states.dtype
        )

        # ==========================================================================================
        # alibi_bias -> (batch_size, num_heads, query_length, key_length)
        # ==========================================================================================

        rope_cos_sin = self._get_rope_cos_sin(
            key_length, position_ids, dtype=hidden_states.dtype, device=hidden_states.device
        )

        # ==========================================================================================
        # padding_free:
        #     rope_cos_sin -> 2 * (max_seqlen, head_dim)
        # else:
        #     rope_cos_sin -> 2 * (key_length, head_dim)
        # ==========================================================================================

        attention_mask = self._get_maybe_causal_mask(
            attention_mask, alibi_bias, batch_size, query_length, key_length, hidden_states.dtype, device
        )

        return (
            output_hidden_states,
            use_cache,
            return_dict,
            hidden_states,
            attention_mask,
            position_ids,
            rope_cos_sin,
            past_key_values,
        )

    def _setup_positional_encoding(self) -> None:
        max_position_embeddings = self.config.max_position_embeddings

        if self.position_embedding_type == PositionEmbeddingType.learned_absolute:
            self.wpe = ParameterizedEmbedding(max_position_embeddings, self.embed_dim, std=self.initializer_range)
        elif self.position_embedding_type == PositionEmbeddingType.alibi:
            assert not self._use_flash_attention_2, "alibi is not implemented with FlashAttention"

            self.alibi = Alibi(self.num_heads)
        elif self.position_embedding_type == PositionEmbeddingType.rope:
            if self.config.rope_scaling is None:
                self.rope = RoPE(
                    self.head_dim,
                    max_position_embeddings=max_position_embeddings,
                    base=self.config.rope_theta,
                )
            else:
                self.rope = YaRNScaledRoPE(
                    self.head_dim,
                    max_position_embeddings=max_position_embeddings,
                    base=self.config.rope_theta,
                    scale=self.config.rope_scaling["factor"],
                    original_max_position_embeddings=self.config.rope_scaling["original_max_position_embeddings"],
                )
        elif self.position_embedding_type == PositionEmbeddingType.nope:
            pass
        else:
            raise NotImplementedError()

    def _get_mask_value(self, device: torch.device, dtype: torch.dtype) -> torch.Tensor:
        # torch.where expects a tensor. We use a cache to avoid recreating it every time.
        if self.mask_value is None or self.mask_value.dtype != dtype or self.mask_value.device != device:
            self.mask_value = torch.full([], torch.finfo(dtype).min, dtype=dtype, device=device)
        return self.mask_value

    def _get_maybe_causal_mask(
        self,
        attention_mask: torch.Tensor | None,
        alibi_bias: torch.Tensor | None,
        batch_size: int,
        query_length: int,
        key_length: int,
        dtype: torch.dtype,
        device: torch.device,
    ) -> torch.Tensor:
        if self._use_sdpa:
            # we use the causal/non-causal argument of SDPA for attention in this case
            if attention_mask is not None:
                attention_mask = self._prepare_causal_attention_mask(
                    attention_mask, batch_size, query_length, key_length, device
                )

                attention_mask = torch.where(
                    attention_mask,
                    ~attention_mask if alibi_bias is None else alibi_bias,
                    self._get_mask_value(attention_mask.device, dtype),
                )

                # this is needed to prevent NaN since SDPA
                # see issue: https://github.com/pytorch/pytorch/issues/110213
                attention_mask = attention_mask * ~torch.all(
                    attention_mask == self._get_mask_value(attention_mask.device, dtype), dim=-1, keepdim=True
                )
        elif self._use_eager_attention:
            attention_mask = self._prepare_causal_attention_mask(
                attention_mask, batch_size, query_length, key_length, device
            )
=======
>>>>>>> 38199674


class GPTDolomiteModel(GPTDolomitePreTrainedModel, BaseModelMixin): ...<|MERGE_RESOLUTION|>--- conflicted
+++ resolved
@@ -7,571 +7,6 @@
     config_class = GPTDolomiteConfig
     layer_class = GPTDolomiteBlock
     _no_split_modules = ["GPTDolomiteBlock"]
-<<<<<<< HEAD
-    _skip_keys_device_placement = "past_key_values"
-    _supports_sdpa = True
-    _supports_flash_attn_2 = True
-
-    def __init__(self, config: GPTDolomiteConfig, *args, **kwargs) -> None:
-        super().__init__(config, *args, **kwargs)
-
-        self.normalization_implementation = kwargs.get(
-            "normalization_implementation", DEFAULT_NORMALIZATION_IMPLEMENTATION
-        )
-
-        self.attention_implementation = self.config._attn_implementation
-        self._use_eager_attention = self.attention_implementation == "eager"
-        self._use_sdpa = self.attention_implementation == "sdpa"
-        self._use_flash_attention_2 = self.attention_implementation == "flash_attention_2"
-        self._use_padding_free_transformer = kwargs.get("use_padding_free_transformer", False)
-
-        self._tied_word_embeddings = config.tie_word_embeddings
-
-        if self._use_padding_free_transformer:
-            assert self._use_flash_attention_2, "padding free transformer only works with flash attention"
-
-        assert any(
-            [
-                self._use_eager_attention,
-                self._use_sdpa,
-                self._use_flash_attention_2,
-                self._use_padding_free_transformer,
-            ]
-        ) and not all(
-            [
-                self._use_eager_attention,
-                self._use_sdpa,
-                self._use_flash_attention_2,
-                self._use_padding_free_transformer,
-            ]
-        )
-
-    def _init_weights(self, module: nn.Module) -> None:
-        if isinstance(module, (nn.Embedding, nn.Linear, nn.LayerNorm, RMSNorm, Alibi, RoPE)):
-            module.reset_parameters()
-
-    def prepare_inputs_for_model(
-        self,
-        input_ids: torch.Tensor | list[list[int]] | None,
-        inputs_embeds: torch.Tensor | list[list[float]] | None,
-        position_ids: torch.Tensor | list[list[int]] | None,
-        token_type_ids: torch.Tensor | list[list[int]] | None,
-        labels: torch.Tensor | list[list[int]] | None,
-        cu_seqlens: torch.Tensor | None,
-        max_seqlen: torch.Tensor | None,
-        past_key_values: tuple[tuple[torch.Tensor]],
-        attention_mask: torch.Tensor | None,
-        use_cache: bool,
-        output_attentions: bool,
-    ) -> tuple[torch.Tensor]:
-        if self._use_padding_free_transformer:
-            if isinstance(input_ids, list) or isinstance(inputs_embeds, list):
-                # this is managed internally
-                error_message = (
-                    "{variable} should not be passed for flash attention when using List[List[int]] "
-                    "input types attention mask logic is handled internally"
-                )
-                assert cu_seqlens is None, error_message.format(variable="cu_seqlens")
-                assert max_seqlen is None, error_message.format(variable="max_seqlen")
-                assert attention_mask is None, error_message.format(variable="attention_mask")
-
-                input_ids, position_ids, token_type_ids, labels, cu_seqlens, max_seqlen = (
-                    convert_padding_free_lists_to_tensors(
-                        input_ids=input_ids,
-                        inputs_embeds=inputs_embeds,
-                        position_ids=position_ids,
-                        token_type_ids=token_type_ids,
-                        labels=labels,
-                    )
-                )
-            else:
-                assert (
-                    cu_seqlens is not None
-                ), "cu_seqlens needs to be specified when using tensor inputs with padding_free transformer"
-                assert position_ids is not None, "max_seqlen needs to be specified when specifying cu_seqlens"
-                assert max_seqlen is not None, "max_seqlen needs to be specified when specifying cu_seqlens"
-                assert attention_mask is None, "attention_mask should not be passed when specifying cu_seqlens"
-
-            if use_cache or past_key_values is not None:
-                raise NotImplementedError("KV caching is not supported with padding_free transformer")
-
-        assert not output_attentions
-
-        return input_ids, position_ids, token_type_ids, labels, cu_seqlens, max_seqlen
-
-
-class GPTDolomiteModel(GPTDolomitePreTrainedModel):
-    mask_value = None
-
-    def __init__(self, config: GPTDolomiteConfig, **kwargs) -> None:
-        super().__init__(config, **kwargs)
-
-        self.attention_head_type = AttentionHeadType(config.attention_head_type)
-        self.embed_dim = config.hidden_size
-        self.num_heads = config.num_attention_heads
-        self.m_emb = config.m_emb
-        self.initializer_range = config.initializer_range
-
-        self.head_dim = divide_if_divisible(
-            self.embed_dim,
-            self.num_heads,
-            f"`embed_dim` ({self.embed_dim}) must be divisible by `num_heads` ({self.num_heads})",
-        )
-
-        self.wte = ParameterizedEmbedding(config.vocab_size, self.embed_dim, std=self.initializer_range)
-
-        self.drop = nn.Identity() if config.embd_pdrop == 0 else nn.Dropout(config.embd_pdrop)
-        self.h = nn.ModuleList(
-            [
-                GPTDolomiteBlock(
-                    config,
-                    normalization_implementation=self.normalization_implementation,
-                    attention_implementation=self.attention_implementation,
-                    use_padding_free_transformer=self._use_padding_free_transformer,
-                    layer_idx=i,
-                )
-                for i in range(config.num_hidden_layers)
-            ]
-        )
-        self.ln_f = get_normalization_function(
-            config.normalization_function,
-            self.embed_dim,
-            eps=config.layer_norm_epsilon,
-            normalization_implementation=self.normalization_implementation,
-        )
-
-        self.position_embedding_type = PositionEmbeddingType(config.position_embedding_type)
-        self._setup_positional_encoding()
-
-        # Initialize weights and apply final processing
-        self.post_init()
-
-    def get_input_embeddings(self) -> ParameterizedEmbedding:
-        return self.wte
-
-    def set_input_embeddings(self, new_embeddings: ParameterizedEmbedding) -> None:
-        self.wte = new_embeddings
-
-    def forward(
-        self,
-        input_ids: torch.Tensor | None = None,
-        past_key_values: DynamicCache | None = None,
-        attention_mask: torch.Tensor | None = None,
-        token_type_ids: torch.Tensor | None = None,
-        position_ids: torch.Tensor | None = None,
-        inputs_embeds: torch.Tensor | None = None,
-        use_cache: bool | None = None,
-        output_hidden_states: bool | None = None,
-        return_dict: bool | None = None,
-        cu_seqlens: torch.Tensor | None = None,
-        max_seqlen: torch.Tensor | None = None,
-    ) -> tuple | BaseModelOutputWithPast:
-        (
-            output_hidden_states,
-            use_cache,
-            return_dict,
-            hidden_states,
-            attention_mask,
-            position_ids,
-            rope_cos_sin,
-            past_key_values,
-        ) = self._prepare_a_bunch_of_stuff(
-            input_ids=input_ids,
-            past_key_values=past_key_values,
-            attention_mask=attention_mask,
-            token_type_ids=token_type_ids,
-            position_ids=position_ids,
-            inputs_embeds=inputs_embeds,
-            use_cache=use_cache,
-            output_hidden_states=output_hidden_states,
-            return_dict=return_dict,
-            cu_seqlens=cu_seqlens,
-            max_seqlen=max_seqlen,
-        )
-
-        # ==========================================================================================
-        # padding_free:
-        #     attention_mask -> None
-        # flash:
-        #     attention_mask -> (batch_size, key_length)
-        # else:
-        #     attention_mask -> (batch_size, 1, query_length, key_length)
-        # ==========================================================================================
-
-        past_key_values = DynamicCache() if use_cache and past_key_values is None else past_key_values
-        all_hidden_states = () if output_hidden_states else None
-        for block in self.h:
-            if output_hidden_states:
-                all_hidden_states += (hidden_states,)
-
-            hidden_states = block(
-                hidden_states,
-                past_key_values=past_key_values,
-                attention_mask=attention_mask,
-                rope_cos_sin=rope_cos_sin,
-                cu_seqlens=cu_seqlens,
-                max_seqlen=max_seqlen,
-            )
-
-        hidden_states = self.ln_f(hidden_states)
-
-        # Add last hidden state
-        if output_hidden_states:
-            all_hidden_states += (hidden_states,)
-
-        if not return_dict:
-            return tuple(v for v in [hidden_states, past_key_values, all_hidden_states] if v is not None)
-
-        return BaseModelOutputWithPast(
-            last_hidden_state=hidden_states,
-            past_key_values=past_key_values,
-            hidden_states=all_hidden_states,
-        )
-
-    def _get_position_ids(
-        self, attention_mask: torch.Tensor, past_length: int, query_length: int, key_length: int, device: torch.device
-    ) -> torch.Tensor:
-        if attention_mask is not None and len(attention_mask.shape) == 2:
-            # create position_ids on the fly for batch generation
-            position_ids = attention_mask.long().cumsum(-1) - 1
-            position_ids.masked_fill_(attention_mask == 0, 0)
-            if past_length > 0:
-                position_ids = position_ids[:, past_length:key_length:]
-        else:
-            position_ids = torch.arange(past_length, key_length, dtype=torch.long, device=device)
-            position_ids = position_ids.unsqueeze(0).view(-1, query_length)
-
-        return position_ids
-
-    def _get_alibi_bias(
-        self,
-        attention_mask: torch.Tensor,
-        batch_size: int,
-        query_length: int,
-        key_length: int,
-        device: torch.device,
-        dtype: torch.dtype,
-    ) -> torch.Tensor:
-        if self.position_embedding_type != PositionEmbeddingType.alibi:
-            return None
-
-        alibi_bias = self.alibi(attention_mask, batch_size, key_length, device, dtype)
-
-        # ==========================================================================================
-        # alibi_bias -> (batch_size, num_heads, key_length)
-        # ==========================================================================================
-
-        alibi_bias = alibi_bias.unsqueeze(2)
-        if query_length != 1:
-            alibi_bias = alibi_bias.expand(-1, -1, query_length, -1)
-
-        # ==========================================================================================
-        # alibi_bias -> (batch_size, num_heads, query_length, key_length)
-        # ==========================================================================================
-
-        return alibi_bias
-
-    def _get_rope_cos_sin(
-        self, key_length: int, position_ids: torch.Tensor, dtype: torch.dtype, device: torch.device
-    ) -> torch.Tensor:
-        if self.position_embedding_type == PositionEmbeddingType.rope:
-            cos, sin = self.rope(key_length, dtype=dtype, device=device)
-            cos = cos[position_ids].unsqueeze(1)
-            sin = sin[position_ids].unsqueeze(1)
-            return cos, sin
-
-    def _prepare_causal_attention_mask(
-        self,
-        attention_mask: torch.Tensor | None,
-        batch_size: int,
-        query_length: int,
-        key_length: int,
-        device: torch.device,
-    ) -> torch.Tensor:
-        past_length = key_length - query_length
-
-        # ==========================================================================================
-        # attention_mask -> (batch_size, key_length)
-        # ==========================================================================================
-
-        if query_length > 1:
-            # (query_length, key_length)
-            causal_mask = torch.empty((query_length, key_length), dtype=torch.bool, device=device)
-            causal_mask[:, past_length:] = torch.tril(
-                torch.ones(query_length, query_length, dtype=torch.bool, device=device)
-            )
-
-            if past_length > 0:
-                causal_mask[:, :past_length] = True
-
-            # (query_length, key_length) -> (1, query_length, key_length)
-            causal_mask = causal_mask.unsqueeze(0)
-
-            if attention_mask is None:
-                # (1, query_length, key_length) -> (batch_size, query_length, key_length)
-                causal_mask = causal_mask.expand(batch_size, -1, -1)
-            else:
-                # (1, query_length, key_length) & (batch_size, 1, key_length) -> (batch_size, query_length, key_length)
-                causal_mask = causal_mask & attention_mask.unsqueeze(1).to(torch.bool)
-        else:
-            if attention_mask is None:
-                # (batch_size, query_length, key_length)
-                causal_mask = torch.ones(batch_size, query_length, key_length, dtype=torch.bool, device=device)
-            else:
-                # (batch_size, query_length, key_length)
-                causal_mask = attention_mask.unsqueeze(1).to(dtype=torch.bool, device=device)
-
-        # ==========================================================================================
-        # attention_mask -> (batch_size, query_length, key_length)
-        # ==========================================================================================
-
-        causal_mask = causal_mask.unsqueeze(1)
-
-        # ==========================================================================================
-        # attention_mask -> (batch_size, 1, query_length, key_length)
-        # ==========================================================================================
-
-        return causal_mask
-
-    def _get_initial_hidden_state(
-        self,
-        input_ids: torch.Tensor,
-        inputs_embeds: torch.Tensor | None,
-        position_ids: torch.Tensor | None,
-        token_type_ids: torch.Tensor | None,
-    ) -> torch.Tensor:
-        if inputs_embeds is None:
-            inputs_embeds = self.wte(input_ids)
-
-        if self.position_embedding_type == PositionEmbeddingType.learned_absolute:
-            inputs_embeds = inputs_embeds + self.wpe(position_ids)
-
-        if token_type_ids is not None:
-            inputs_embeds = inputs_embeds + self.wte(token_type_ids)
-
-        inputs_embeds = self.drop(inputs_embeds)
-
-        if self.m_emb is not None:
-            inputs_embeds = inputs_embeds * self.m_emb
-
-        return inputs_embeds
-
-    def _prepare_a_bunch_of_stuff(
-        self,
-        input_ids: torch.Tensor | None = None,
-        past_key_values: DynamicCache | None = None,
-        attention_mask: torch.Tensor | None = None,
-        token_type_ids: torch.Tensor | None = None,
-        position_ids: torch.Tensor | None = None,
-        inputs_embeds: torch.Tensor | None = None,
-        use_cache: bool | None = None,
-        output_hidden_states: bool | None = None,
-        return_dict: bool | None = None,
-        cu_seqlens: torch.Tensor | None = None,
-        max_seqlen: torch.Tensor | None = None,
-    ) -> tuple[
-        bool,
-        bool,
-        bool,
-        torch.Tensor,
-        torch.Tensor,
-        torch.Tensor,
-        torch.Tensor,
-        torch.Tensor,
-        torch.Tensor,
-        torch.Tensor,
-        tuple[torch.Tensor],
-    ]:
-        output_hidden_states = (
-            output_hidden_states if output_hidden_states is not None else self.config.output_hidden_states
-        )
-
-        if use_cache is None:
-            use_cache = False if self._use_padding_free_transformer else self.config.use_cache
-
-        return_dict = return_dict if return_dict is not None else self.config.use_return_dict
-
-        if input_ids is not None and inputs_embeds is not None:
-            raise ValueError("You cannot specify both input_ids and inputs_embeds at the same time")
-        elif input_ids is not None:
-            input_shape = input_ids.size()
-
-            # special handling for padding free transformer with list inputs
-            if self._use_padding_free_transformer:
-                # for flash attention, there is no padding and we do packing
-                # so, input_ids is of shape (s1 + s2 + ... + sb)
-                batch_size = cu_seqlens.shape[0] - 1
-            else:
-                batch_size = input_shape[0]
-        elif inputs_embeds is not None:
-            # TODO special handling for padding free transformer needed here if we support inputs_embeds argument
-            input_shape = inputs_embeds.size()[:-1]
-            batch_size = input_shape[0]
-        else:
-            raise ValueError("You have to specify either input_ids or inputs_embeds")
-
-        device = input_ids.device if input_ids is not None else inputs_embeds.device
-
-        if self._use_padding_free_transformer:
-            assert position_ids is not None, (
-                "GPTDolomiteModel needs position_ids from outside when using flash attention with List[List[int]] "
-                "inputs"
-            )
-        else:
-            if self.position_embedding_type == PositionEmbeddingType.alibi:
-                if position_ids is not None:
-                    warnings.warn("`position_ids` have no functionality with Alibi.", FutureWarning)
-
-            if token_type_ids is not None:
-                token_type_ids = token_type_ids.view(-1, input_shape[-1])
-
-        # ==========================================================================================
-        # padding_free:
-        #     input_ids -> (total_q)
-        #     attention_mask -> None
-        #     position_ids -> (total_q)
-        # else:
-        #     input_ids -> (batch_size, query_length)
-        #     attention_mask -> None or (batch_size, key_length)
-        #     position_ids -> None or (batch_size, key_length)
-        # ==========================================================================================
-
-        past_length = None
-        query_length = None
-        key_length = None
-        if self._use_padding_free_transformer:
-            key_length = max_seqlen
-        else:
-            past_length = 0 if past_key_values is None else past_key_values.get_seq_length()
-            query_length = input_shape[-1]
-            key_length = past_length + query_length
-
-        if position_ids is None:
-            position_ids = self._get_position_ids(attention_mask, past_length, query_length, key_length, device)
-
-        # ==========================================================================================
-        # padding_free:
-        #     input_ids -> (total_q)
-        #     attention_mask -> None
-        #     position_ids -> (total_q)
-        # else:
-        #     input_ids -> (batch_size, query_length)
-        #     attention_mask -> None or (batch_size, key_length)
-        #     position_ids -> (batch_size, query_length)
-        # ==========================================================================================
-
-        hidden_states = self._get_initial_hidden_state(input_ids, inputs_embeds, position_ids, token_type_ids)
-
-        # ==========================================================================================
-        # padding_free:
-        #     hidden_states -> (total_q, num_heads * head_dim)
-        # else:
-        #     hidden_states -> (batch_size, query_length, num_heads * head_dim)
-        # ==========================================================================================
-
-        alibi_bias = self._get_alibi_bias(
-            attention_mask, batch_size, query_length, key_length, device, hidden_states.dtype
-        )
-
-        # ==========================================================================================
-        # alibi_bias -> (batch_size, num_heads, query_length, key_length)
-        # ==========================================================================================
-
-        rope_cos_sin = self._get_rope_cos_sin(
-            key_length, position_ids, dtype=hidden_states.dtype, device=hidden_states.device
-        )
-
-        # ==========================================================================================
-        # padding_free:
-        #     rope_cos_sin -> 2 * (max_seqlen, head_dim)
-        # else:
-        #     rope_cos_sin -> 2 * (key_length, head_dim)
-        # ==========================================================================================
-
-        attention_mask = self._get_maybe_causal_mask(
-            attention_mask, alibi_bias, batch_size, query_length, key_length, hidden_states.dtype, device
-        )
-
-        return (
-            output_hidden_states,
-            use_cache,
-            return_dict,
-            hidden_states,
-            attention_mask,
-            position_ids,
-            rope_cos_sin,
-            past_key_values,
-        )
-
-    def _setup_positional_encoding(self) -> None:
-        max_position_embeddings = self.config.max_position_embeddings
-
-        if self.position_embedding_type == PositionEmbeddingType.learned_absolute:
-            self.wpe = ParameterizedEmbedding(max_position_embeddings, self.embed_dim, std=self.initializer_range)
-        elif self.position_embedding_type == PositionEmbeddingType.alibi:
-            assert not self._use_flash_attention_2, "alibi is not implemented with FlashAttention"
-
-            self.alibi = Alibi(self.num_heads)
-        elif self.position_embedding_type == PositionEmbeddingType.rope:
-            if self.config.rope_scaling is None:
-                self.rope = RoPE(
-                    self.head_dim,
-                    max_position_embeddings=max_position_embeddings,
-                    base=self.config.rope_theta,
-                )
-            else:
-                self.rope = YaRNScaledRoPE(
-                    self.head_dim,
-                    max_position_embeddings=max_position_embeddings,
-                    base=self.config.rope_theta,
-                    scale=self.config.rope_scaling["factor"],
-                    original_max_position_embeddings=self.config.rope_scaling["original_max_position_embeddings"],
-                )
-        elif self.position_embedding_type == PositionEmbeddingType.nope:
-            pass
-        else:
-            raise NotImplementedError()
-
-    def _get_mask_value(self, device: torch.device, dtype: torch.dtype) -> torch.Tensor:
-        # torch.where expects a tensor. We use a cache to avoid recreating it every time.
-        if self.mask_value is None or self.mask_value.dtype != dtype or self.mask_value.device != device:
-            self.mask_value = torch.full([], torch.finfo(dtype).min, dtype=dtype, device=device)
-        return self.mask_value
-
-    def _get_maybe_causal_mask(
-        self,
-        attention_mask: torch.Tensor | None,
-        alibi_bias: torch.Tensor | None,
-        batch_size: int,
-        query_length: int,
-        key_length: int,
-        dtype: torch.dtype,
-        device: torch.device,
-    ) -> torch.Tensor:
-        if self._use_sdpa:
-            # we use the causal/non-causal argument of SDPA for attention in this case
-            if attention_mask is not None:
-                attention_mask = self._prepare_causal_attention_mask(
-                    attention_mask, batch_size, query_length, key_length, device
-                )
-
-                attention_mask = torch.where(
-                    attention_mask,
-                    ~attention_mask if alibi_bias is None else alibi_bias,
-                    self._get_mask_value(attention_mask.device, dtype),
-                )
-
-                # this is needed to prevent NaN since SDPA
-                # see issue: https://github.com/pytorch/pytorch/issues/110213
-                attention_mask = attention_mask * ~torch.all(
-                    attention_mask == self._get_mask_value(attention_mask.device, dtype), dim=-1, keepdim=True
-                )
-        elif self._use_eager_attention:
-            attention_mask = self._prepare_causal_attention_mask(
-                attention_mask, batch_size, query_length, key_length, device
-            )
-=======
->>>>>>> 38199674
 
 
 class GPTDolomiteModel(GPTDolomitePreTrainedModel, BaseModelMixin): ...