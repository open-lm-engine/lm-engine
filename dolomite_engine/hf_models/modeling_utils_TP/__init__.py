from .attention import Attention_TP, get_attention_module_TP
from .dropout import Dropout_TP
from .dtensor_module import DTensorModule
from .embedding import Embedding_TP, get_tensor_parallel_vocab_info
from .linear import ColumnParallelLinear, ReplicatedLinear, RowParallelLinear
from .lm_head import LMHead_TP
from .normalization import get_normalization_function_TP
from .position_embedding import Alibi_TP
<<<<<<< HEAD
from .TP import (
    all_gather_from_sequence_parallel_region,
    copy_to_tensor_parallel_region,
    dtensor_to_tensor,
    get_module_placements,
    modify_state_dict_to_dtensor_dict,
    reduce_from_tensor_parallel_region,
    reduce_scatter_to_sequence_parallel_region,
    tensor_parallel_split_safetensor_slice,
    tensor_to_dtensor,
)
=======
from .TP import get_module_placements, tensor_parallel_split_safetensor_slice
>>>>>>> 2ec77092
<|MERGE_RESOLUTION|>--- conflicted
+++ resolved
@@ -6,18 +6,4 @@
 from .lm_head import LMHead_TP
 from .normalization import get_normalization_function_TP
 from .position_embedding import Alibi_TP
-<<<<<<< HEAD
-from .TP import (
-    all_gather_from_sequence_parallel_region,
-    copy_to_tensor_parallel_region,
-    dtensor_to_tensor,
-    get_module_placements,
-    modify_state_dict_to_dtensor_dict,
-    reduce_from_tensor_parallel_region,
-    reduce_scatter_to_sequence_parallel_region,
-    tensor_parallel_split_safetensor_slice,
-    tensor_to_dtensor,
-)
-=======
-from .TP import get_module_placements, tensor_parallel_split_safetensor_slice
->>>>>>> 2ec77092
+from .TP import get_module_placements, tensor_parallel_split_safetensor_slice