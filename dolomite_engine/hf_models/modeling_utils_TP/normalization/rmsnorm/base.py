--- conflicted
+++ resolved
@@ -28,20 +28,12 @@
 
     def forward(self, input: torch.Tensor) -> torch.Tensor:
         input_dtype = input.dtype
-<<<<<<< HEAD
-        input = input.to(torch.float32)
-=======
         input = input.float()
->>>>>>> d924cf18
 
         input = tensor_to_dtensor(input, current_placement=self.placement)
 
         variance = input.pow(2).mean(-1, keepdim=True)
         input = input * torch.rsqrt(variance + self.eps)
-<<<<<<< HEAD
-
-=======
->>>>>>> d924cf18
         input = self.weight * input.to(input_dtype)
 
         input = dtensor_to_tensor(input, desired_placement=self.placement)
