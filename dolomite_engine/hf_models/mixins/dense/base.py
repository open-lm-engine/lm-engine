import torch
import torch.nn as nn
from transformers import PreTrainedModel

from ....enums import Kernel
from ....kernels import is_kernel_allowed
from ...cache import GenerationCache
from ...config import CommonConfig
from ...modeling_utils import ParameterizedEmbedding, RoPE, YaRNScaledRoPE, get_normalization_function
from ...utils import convert_padding_free_lists_to_tensors, is_generation_cache_enabled
from ..modeling_outputs import BaseModelOutputWithPast
from .layer import Block


class PreTrainedModelMixin(PreTrainedModel):
    """
    An abstract class to handle weights initialization and a simple interface for downloading and loading pretrained
    models.
    """

    config_class = None
    layer_class = Block
    base_model_prefix = "transformer"
    causal = True
    _no_split_modules = ["Block"]
    _skip_keys_device_placement = "past_key_values"

    def __init__(self, config: CommonConfig, *args, **kwargs) -> None:
        super().__init__(config, *args, **kwargs)

        assert self.config_class is not None

        self.use_padding_free_transformer = kwargs.get("use_padding_free_transformer", False)
        self._tied_word_embeddings = config.tie_word_embeddings

        self._has_mamba2 = any([block.sequence_mixer_type == "mamba2" for block in self.config.sequence_mixer_blocks])

    def _init_weights(self, module: nn.Module) -> None:
        if hasattr(module, "reset_parameters"):
            module.reset_parameters()

    def prepare_inputs_for_model(
        self,
        input_ids: torch.Tensor | list[list[int]] | None,
        inputs_embeds: torch.Tensor | list[list[float]] | None,
        position_ids: torch.Tensor | list[list[int]] | None,
        token_type_ids: torch.Tensor | list[list[int]] | None,
        labels: torch.Tensor | list[list[int]] | None,
        cu_seqlens: torch.Tensor | None,
        max_seqlen: torch.Tensor | None,
        past_key_values: tuple[tuple[torch.Tensor]],
        attention_mask: torch.Tensor | None,
        use_cache: bool,
    ) -> tuple[torch.Tensor]:
        if self.use_padding_free_transformer:
            if isinstance(input_ids, list) or isinstance(inputs_embeds, list):
                # this is managed internally
                error_message = (
                    "{variable} should not be passed for flash attention when using List[List[int]] "
                    "input types attention mask logic is handled internally"
                )
                assert cu_seqlens is None, error_message.format(variable="cu_seqlens")
                assert max_seqlen is None, error_message.format(variable="max_seqlen")
                assert attention_mask is None, error_message.format(variable="attention_mask")

                input_ids, position_ids, token_type_ids, labels, cu_seqlens, max_seqlen = (
                    convert_padding_free_lists_to_tensors(
                        input_ids=input_ids,
                        inputs_embeds=inputs_embeds,
                        position_ids=position_ids,
                        token_type_ids=token_type_ids,
                        labels=labels,
                        device=torch.cuda.current_device(),
                    )
                )
            else:
                assert (
                    cu_seqlens is not None
                ), "cu_seqlens needs to be specified when using tensor inputs with padding_free transformer"
                assert position_ids is not None, "max_seqlen needs to be specified when specifying cu_seqlens"
                assert max_seqlen is not None, "max_seqlen needs to be specified when specifying cu_seqlens"
                assert attention_mask is None, "attention_mask should not be passed when specifying cu_seqlens"

            if use_cache or past_key_values is not None:
                raise NotImplementedError("KV caching is not supported with padding_free transformer")

        return input_ids, position_ids, token_type_ids, labels, cu_seqlens, max_seqlen


class BaseModelMixin(PreTrainedModelMixin):
    mask_value = None

    def __init__(self, config: CommonConfig, **kwargs) -> None:
        super().__init__(config, **kwargs)
        self._init_model(config, **kwargs)

    def _init_model(self, config: CommonConfig, **kwargs) -> None:
        self.embed_dim = config.hidden_size
        self.m_emb = config.m_emb
        self.initializer_range = config.initializer_range
        self.sequence_mixer_block_types = [
            config.sequence_mixer_blocks[i].sequence_mixer_type for i in range(config.num_layers)
        ]

        self.wte = ParameterizedEmbedding(config.vocab_size, self.embed_dim, std=self.initializer_range)

        self.embedding_dropout = (
            nn.Identity() if config.embedding_dropout == 0 else nn.Dropout(config.embedding_dropout)
        )
        self.h = nn.ModuleList(
            [
                self.layer_class(config, use_padding_free_transformer=self.use_padding_free_transformer, layer_idx=i)
                for i in range(config.num_layers)
            ]
        )
        self.ln_f = get_normalization_function(
            config.normalization_function, self.embed_dim, eps=config.layer_norm_epsilon
        )

        self.rope_dim = config.rope_dim

        self.position_embedding_type = config.position_embedding_type
        self._setup_positional_encoding()

        # Initialize weights and apply final processing
        self.post_init()

    def get_input_embeddings(self) -> ParameterizedEmbedding:
        return self.wte

    def set_input_embeddings(self, new_embeddings: ParameterizedEmbedding) -> None:
        self.wte = new_embeddings

    def forward(
        self,
        input_ids: torch.Tensor | None = None,
        past_key_values: GenerationCache | None = None,
        attention_mask: torch.Tensor | None = None,
        token_type_ids: torch.Tensor | None = None,
        position_ids: torch.Tensor | None = None,
        inputs_embeds: torch.Tensor | None = None,
        use_cache: bool | None = None,
        cu_seqlens: torch.Tensor | None = None,
        max_seqlen: torch.Tensor | None = None,
    ) -> BaseModelOutputWithPast:
        (
            use_cache,
            hidden_states,
            causal_mask,
            position_ids,
            rope_cos_sin,
            past_key_values,
        ) = self._prepare_a_bunch_of_stuff(
            input_ids=input_ids,
            past_key_values=past_key_values,
            attention_mask=attention_mask,
            token_type_ids=token_type_ids,
            position_ids=position_ids,
            inputs_embeds=inputs_embeds,
            use_cache=use_cache,
            cu_seqlens=cu_seqlens,
            max_seqlen=max_seqlen,
        )

        # ==========================================================================================
        # padding_free:
        #     attention_mask -> None
        # flash:
        #     attention_mask -> (batch_size, key_length)
        # else:
        #     attention_mask -> (batch_size, 1, query_length, key_length)
        # ==========================================================================================

        if is_generation_cache_enabled():
            past_key_values = (
                GenerationCache(self.config) if use_cache and past_key_values is None else past_key_values
            )

        mamba_mask = None
        mamba_mask_computed = False

        for sequence_mixer_type, block in zip(self.sequence_mixer_block_types, self.h):
            is_mamba_layer = sequence_mixer_type in ["mamba2", "rnn"]

            if is_mamba_layer and not mamba_mask_computed:
                mamba_mask = self._get_mamba_mask(attention_mask, past_key_values)
                mamba_mask_computed = True

            hidden_states = block(
                hidden_states,
                past_key_values=past_key_values,
                attention_mask=mamba_mask if is_mamba_layer else causal_mask,
                rope_cos_sin=rope_cos_sin,
                cu_seqlens=cu_seqlens,
                max_seqlen=max_seqlen,
            )

        hidden_states = self.ln_f(hidden_states)

        return BaseModelOutputWithPast(last_hidden_state=hidden_states, past_key_values=past_key_values)

    def _get_position_ids(
        self, attention_mask: torch.Tensor, past_length: int, query_length: int, key_length: int, device: torch.device
    ) -> torch.Tensor:
        if attention_mask is not None and len(attention_mask.shape) == 2:
            # create position_ids on the fly for batch generation
            position_ids = attention_mask.long().cumsum(-1) - 1
            position_ids.masked_fill_(attention_mask == 0, 0)
            if past_length > 0:
                position_ids = position_ids[:, past_length:key_length:]
        else:
            position_ids = torch.arange(past_length, key_length, dtype=torch.long, device=device)
            position_ids = position_ids.unsqueeze(0).view(-1, query_length)

        return position_ids

    def _get_rope_cos_sin(self, key_length: int, position_ids: torch.Tensor, dtype: torch.dtype) -> torch.Tensor:
        if self.position_embedding_type == "rope":
            cos, sin = self.rope(key_length, dtype=dtype)
            cos = cos[position_ids].unsqueeze(1)
            sin = sin[position_ids].unsqueeze(1)
            return cos, sin

    def _prepare_causal_attention_mask(
        self,
        attention_mask: torch.Tensor | None,
        batch_size: int,
        query_length: int,
        key_length: int,
        device: torch.device,
    ) -> torch.Tensor:
        past_length = key_length - query_length

        # ==========================================================================================
        # attention_mask -> (batch_size, key_length)
        # ==========================================================================================

        if query_length > 1:
            # (query_length, key_length)
            causal_mask = torch.empty((query_length, key_length), dtype=torch.bool, device=device)
            causal_mask[:, past_length:] = torch.tril(
                torch.ones(query_length, query_length, dtype=torch.bool, device=device)
            )

            if past_length > 0:
                causal_mask[:, :past_length] = True

            # (query_length, key_length) -> (1, query_length, key_length)
            causal_mask = causal_mask.unsqueeze(0)

            if attention_mask is None:
                # (1, query_length, key_length) -> (batch_size, query_length, key_length)
                causal_mask = causal_mask.expand(batch_size, -1, -1)
            else:
                # (1, query_length, key_length) & (batch_size, 1, key_length) -> (batch_size, query_length, key_length)
                causal_mask = causal_mask & attention_mask.unsqueeze(1).to(torch.bool)
        else:
            if attention_mask is None:
                # (batch_size, query_length, key_length)
                causal_mask = torch.ones(batch_size, query_length, key_length, dtype=torch.bool, device=device)
            else:
                # (batch_size, query_length, key_length)
                causal_mask = attention_mask.unsqueeze(1).to(dtype=torch.bool, device=device)

        # ==========================================================================================
        # attention_mask -> (batch_size, query_length, key_length)
        # ==========================================================================================

        causal_mask = causal_mask.unsqueeze(1)

        # ==========================================================================================
        # attention_mask -> (batch_size, 1, query_length, key_length)
        # ==========================================================================================

        return causal_mask

    def _get_initial_hidden_state(
        self,
        input_ids: torch.Tensor,
        inputs_embeds: torch.Tensor | None,
        position_ids: torch.Tensor | None,
        token_type_ids: torch.Tensor | None,
    ) -> torch.Tensor:
        if inputs_embeds is None:
            inputs_embeds = self.wte(input_ids)

        if self.position_embedding_type == "learned_absolute":
            inputs_embeds = inputs_embeds + self.wpe(position_ids)

        if token_type_ids is not None:
            inputs_embeds = inputs_embeds + self.wte(token_type_ids)

        inputs_embeds = self.embedding_dropout(inputs_embeds)

        if self.m_emb is not None:
            inputs_embeds = inputs_embeds * self.m_emb

        return inputs_embeds

    def _prepare_a_bunch_of_stuff(
        self,
        input_ids: torch.Tensor | None = None,
        past_key_values: GenerationCache | None = None,
        attention_mask: torch.Tensor | None = None,
        token_type_ids: torch.Tensor | None = None,
        position_ids: torch.Tensor | None = None,
        inputs_embeds: torch.Tensor | None = None,
        use_cache: bool | None = None,
        cu_seqlens: torch.Tensor | None = None,
        max_seqlen: torch.Tensor | None = None,
    ) -> tuple[
        bool,
        bool,
        bool,
        torch.Tensor,
        torch.Tensor,
        torch.Tensor,
        torch.Tensor,
        torch.Tensor,
        torch.Tensor,
        torch.Tensor,
        tuple[torch.Tensor],
    ]:
        if use_cache is None:
<<<<<<< HEAD
            ## TODO: disable cache for cp without padding free transformer
            use_cache = False if self._use_padding_free_transformer else self.config.use_cache
=======
            use_cache = False if self.use_padding_free_transformer else self.config.use_cache
>>>>>>> ee9280d2

        if input_ids is not None and inputs_embeds is not None:
            raise ValueError("You cannot specify both input_ids and inputs_embeds at the same time")
        elif input_ids is not None:
            input_shape = input_ids.size()

            # special handling for padding free transformer with list inputs
            if self.use_padding_free_transformer:
                # for flash attention, there is no padding and we do packing
                # so, input_ids is of shape (s1 + s2 + ... + sb)
                batch_size = cu_seqlens.shape[0] - 1
            else:
                batch_size = input_shape[0]
        elif inputs_embeds is not None:
            # TODO special handling for padding free transformer needed here if we support inputs_embeds argument
            input_shape = inputs_embeds.size()[:-1]
            batch_size = input_shape[0]
        else:
            raise ValueError("You have to specify either input_ids or inputs_embeds")

        if batch_size <= 0:
            raise ValueError("batch_size has to be defined and > 0")

        device = input_ids.device if input_ids is not None else inputs_embeds.device

        if self.use_padding_free_transformer:
            assert position_ids is not None, (
                "GPTDolomiteModel needs position_ids from outside when using flash attention with List[List[int]] "
                "inputs"
            )
        else:
            if token_type_ids is not None:
                token_type_ids = token_type_ids.view(-1, input_shape[-1])

        # ==========================================================================================
        # padding_free:
        #     input_ids -> (total_q)
        #     attention_mask -> None
        #     position_ids -> (total_q)
        # else:
        #     input_ids -> (batch_size, query_length)
        #     attention_mask -> None or (batch_size, key_length)
        #     position_ids -> None or (batch_size, key_length)
        # ==========================================================================================

        past_length = None
        query_length = None
        key_length = None
        if self.use_padding_free_transformer:
            key_length = max_seqlen.item() if isinstance(max_seqlen, torch.Tensor) else max_seqlen
        else:
            past_length = 0 if past_key_values is None else past_key_values.get_seq_length()
            query_length = input_shape[-1]
            key_length = past_length + query_length

        if position_ids is None:
            position_ids = self._get_position_ids(attention_mask, past_length, query_length, key_length, device)

        # ==========================================================================================
        # padding_free:
        #     input_ids -> (total_q)
        #     attention_mask -> None
        #     position_ids -> (total_q)
        # else:
        #     input_ids -> (batch_size, query_length)
        #     attention_mask -> None or (batch_size, key_length)
        #     position_ids -> (batch_size, query_length)
        # ==========================================================================================

        hidden_states = self._get_initial_hidden_state(input_ids, inputs_embeds, position_ids, token_type_ids)

        # ==========================================================================================
        # padding_free:
        #     hidden_states -> (total_q, num_heads * head_dim)
        # else:
        #     hidden_states -> (batch_size, query_length, num_heads * head_dim)
        # ==========================================================================================

        rope_cos_sin = self._get_rope_cos_sin(key_length, position_ids, dtype=hidden_states.dtype)

        # ==========================================================================================
        # padding_free:
        #     rope_cos_sin -> 2 * (max_seqlen, head_dim)
        # else:
        #     rope_cos_sin -> 2 * (key_length, head_dim)
        # ==========================================================================================

        attention_mask = self._get_maybe_causal_mask(
            attention_mask, batch_size, query_length, key_length, hidden_states.dtype, device
        )

        return (
            use_cache,
            hidden_states,
            attention_mask,
            position_ids,
            rope_cos_sin,
            past_key_values,
        )

    def _setup_positional_encoding(self) -> None:
        max_position_embeddings = self.config.max_position_embeddings

        if self.position_embedding_type == "learned_absolute":
            self.wpe = ParameterizedEmbedding(max_position_embeddings, self.embed_dim, std=self.initializer_range)
        elif self.position_embedding_type == "rope":
            if self.config.rope_scaling is None:
                self.rope = RoPE(
                    self.rope_dim,
                    max_position_embeddings=max_position_embeddings,
                    base=self.config.rope_theta,
                )
            else:
                self.rope = YaRNScaledRoPE(
                    self.rope_dim,
                    max_position_embeddings=max_position_embeddings,
                    base=self.config.rope_theta,
                    scale=self.config.rope_scaling["factor"],
                    original_max_position_embeddings=self.config.rope_scaling["original_max_position_embeddings"],
                    beta_fast=self.config.rope_scaling["beta_fast"],
                    beta_slow=self.config.rope_scaling["beta_slow"],
                )
        elif self.position_embedding_type == "nope":
            pass
        else:
            raise NotImplementedError()

    def _get_mask_value(self, device: torch.device, dtype: torch.dtype) -> torch.Tensor:
        # torch.where expects a tensor. We use a cache to avoid recreating it every time.
        if self.mask_value is None or self.mask_value.dtype != dtype or self.mask_value.device != device:
            self.mask_value = torch.full([], torch.finfo(dtype).min, dtype=dtype, device=device)
        return self.mask_value

    def _get_maybe_causal_mask(
        self,
        attention_mask: torch.Tensor | None,
        batch_size: int,
        query_length: int,
        key_length: int,
        dtype: torch.dtype,
        device: torch.device,
    ) -> torch.Tensor:
        if not (is_kernel_allowed(Kernel.flash_attention_2) or is_kernel_allowed(Kernel.flash_attention_3)):
            # we use the causal/non-causal argument of SDPA for attention in this case
            if attention_mask is not None:
                attention_mask = self._prepare_causal_attention_mask(
                    attention_mask, batch_size, query_length, key_length, device
                )

                attention_mask = torch.where(
                    attention_mask,
                    ~attention_mask,
                    self._get_mask_value(attention_mask.device, dtype),
                )

                # this is needed to prevent NaN since SDPA
                # see issue: https://github.com/pytorch/pytorch/issues/110213
                attention_mask = attention_mask * ~torch.all(
                    attention_mask == self._get_mask_value(attention_mask.device, dtype), dim=-1, keepdim=True
                )

        return attention_mask

    def _get_mamba_mask(
        self, attention_mask: torch.Tensor | None, past_key_values: GenerationCache
    ) -> torch.Tensor | None:
        mamba_mask = attention_mask
        if (
            past_key_values is None
            or past_key_values.get_seq_length() > 0
            or (attention_mask is not None and torch.all(attention_mask == 1))
        ):
            mamba_mask = None

        return mamba_mask<|MERGE_RESOLUTION|>--- conflicted
+++ resolved
@@ -322,12 +322,8 @@
         tuple[torch.Tensor],
     ]:
         if use_cache is None:
-<<<<<<< HEAD
             ## TODO: disable cache for cp without padding free transformer
-            use_cache = False if self._use_padding_free_transformer else self.config.use_cache
-=======
             use_cache = False if self.use_padding_free_transformer else self.config.use_cache
->>>>>>> ee9280d2
 
         if input_ids is not None and inputs_embeds is not None:
             raise ValueError("You cannot specify both input_ids and inputs_embeds at the same time")
