import torch
import torch.nn.functional as F
from transformers import DynamicCache
from transformers.modeling_outputs import BaseModelOutputWithPast, CausalLMOutputWithPast

from ...config import CommonConfig
from ...loss import get_autoregressive_language_modeling_loss
from ...modeling_utils import ParameterizedEmbedding, ParameterizedLinear
from .base import PreTrainedModelMixin


class CausalLMModelMixin(PreTrainedModelMixin):
    _tied_weights_keys = ["lm_head.weight"]
    base_model_class = None

    def __init__(self, config: CommonConfig, **kwargs) -> None:
        super().__init__(config, **kwargs)
        self._init_model(config, **kwargs)

    def _init_model(self, config: CommonConfig, **kwargs) -> None:
        self.transformer = self.base_model_class(config, **kwargs)

        if not self._tied_word_embeddings:
            self.lm_head = ParameterizedLinear(
                config.n_embd, config.vocab_size, bias=False, std=config.initializer_range
            )

        self.m_width = config.m_width
        self.upcast_logits_for_loss = config.upcast_logits_for_loss

        # Initialize weights and apply final processing
        self.post_init()

    def get_input_embeddings(self) -> ParameterizedEmbedding:
        return self.transformer.wte

    def set_input_embeddings(self, value: ParameterizedEmbedding) -> None:
        self.transformer.wte = value

    def get_output_embeddings(self) -> ParameterizedLinear:
        if not self._tied_word_embeddings:
            return self.lm_head

    def set_output_embeddings(self, new_embeddings: ParameterizedLinear) -> None:
        if not self._tied_word_embeddings:
            self.lm_head = new_embeddings

    def prepare_inputs_for_generation(
        self,
        input_ids: torch.Tensor,
        past_key_values: DynamicCache | None = None,
        inputs_embeds: torch.Tensor | None = None,
        **kwargs,
    ) -> dict:
        token_type_ids = kwargs.get("token_type_ids", None)
        # Omit tokens covered by past_key_values
        if past_key_values:
            past_length = past_key_values.get_seq_length()

            # Some generation methods already pass only the last input ID
            if input_ids.shape[1] > past_length:
                remove_prefix_length = past_length
            else:
                # Default to old behavior: keep only final ID
                remove_prefix_length = input_ids.shape[1] - 1

            input_ids = input_ids[:, remove_prefix_length:]
            if token_type_ids is not None:
                token_type_ids = token_type_ids[:, -input_ids.shape[1] :]

        attention_mask: torch.Tensor = kwargs.get("attention_mask", None)
        position_ids: torch.Tensor = kwargs.get("position_ids", None)

        if attention_mask is not None and position_ids is None:
            # create position_ids on the fly for batch generation
            position_ids = attention_mask.long().cumsum(-1) - 1
            position_ids.masked_fill_(attention_mask == 0, 0)
            if past_key_values:
                position_ids = position_ids[:, -input_ids.shape[1] :]
        else:
            position_ids = None

        # if `inputs_embeds` are passed, we only want to use them in the 1st generation step
        if inputs_embeds is not None and past_key_values is None:
            model_inputs = {"inputs_embeds": inputs_embeds}
        else:
            model_inputs = {"input_ids": input_ids}

        model_inputs.update(
            {
                "past_key_values": past_key_values,
                "use_cache": kwargs.get("use_cache"),
                "position_ids": position_ids,
                "attention_mask": attention_mask,
                "token_type_ids": token_type_ids,
            }
        )
        return model_inputs

    def forward(
        self,
        input_ids: torch.Tensor | list[list[int]] | None = None,
        past_key_values: DynamicCache | None = None,
        attention_mask: torch.Tensor | None = None,
        token_type_ids: torch.Tensor | list[list[int]] | None = None,
        position_ids: torch.Tensor | list[list[int]] | None = None,
        inputs_embeds: torch.Tensor | list[list[float]] | None = None,
        labels: torch.Tensor | list[list[int]] | None = None,
        use_cache: bool | None = None,
        output_attentions: bool | None = None,
        output_hidden_states: bool | None = None,
        return_dict: bool = True,
        cu_seqlens: torch.Tensor | None = None,
        max_seqlen: torch.Tensor | None = None,
<<<<<<< HEAD
    ) -> CausalLMOutputWithPast:
=======
        reduction: str = "mean",
    ) -> tuple | CausalLMOutputWithPast:
>>>>>>> d6ca770e
        input_ids, position_ids, token_type_ids, labels, cu_seqlens, max_seqlen = self.prepare_inputs_for_model(
            input_ids=input_ids,
            inputs_embeds=inputs_embeds,
            position_ids=position_ids,
            token_type_ids=token_type_ids,
            labels=labels,
            cu_seqlens=cu_seqlens,
            max_seqlen=max_seqlen,
            past_key_values=past_key_values,
            attention_mask=attention_mask,
            use_cache=use_cache,
            output_attentions=output_attentions,
        )

        # ==========================================================================================
        # padding_free:
        #     input_ids -> (total_q)
        #     attention_mask -> None
        #     position_ids -> (total_q)
        # else:
        #     input_ids -> (batch_size, query_length)
        #     attention_mask -> None or (batch_size, key_length)
        #     position_ids -> None or (batch_size, key_length)
        # ==========================================================================================

        transformer_outputs: BaseModelOutputWithPast = self.transformer(
            input_ids,
            past_key_values=past_key_values,
            attention_mask=attention_mask,
            token_type_ids=token_type_ids,
            position_ids=position_ids,
            inputs_embeds=inputs_embeds,
            use_cache=use_cache,
            output_hidden_states=output_hidden_states,
            cu_seqlens=cu_seqlens,
            max_seqlen=max_seqlen,
        )

        lm_logits = self.get_lm_logits(transformer_outputs.last_hidden_state)

        if self.m_width is not None:
            lm_logits = lm_logits / self.m_width

        loss = None
        if labels is not None:
            loss = get_autoregressive_language_modeling_loss(
                lm_logits=lm_logits,
                labels=labels,
                upcast_logits_for_loss=self.upcast_logits_for_loss,
                cu_seqlens=cu_seqlens,
                use_padding_free_transformer=self._use_padding_free_transformer,
                reduction=reduction,
            )

        return CausalLMOutputWithPast(
            loss=loss,
            logits=lm_logits,
            past_key_values=transformer_outputs.past_key_values,
            hidden_states=transformer_outputs.hidden_states,
            attentions=transformer_outputs.attentions,
        )

    def get_lm_logits(self, hidden_states: torch.Tensor) -> torch.Tensor:
        return (
            F.linear(hidden_states, self.transformer.wte.weight)
            if self._tied_word_embeddings
            else self.lm_head(hidden_states)
        )<|MERGE_RESOLUTION|>--- conflicted
+++ resolved
@@ -112,12 +112,8 @@
         return_dict: bool = True,
         cu_seqlens: torch.Tensor | None = None,
         max_seqlen: torch.Tensor | None = None,
-<<<<<<< HEAD
+        reduction: str = "mean",
     ) -> CausalLMOutputWithPast:
-=======
-        reduction: str = "mean",
-    ) -> tuple | CausalLMOutputWithPast:
->>>>>>> d6ca770e
         input_ids, position_ids, token_type_ids, labels, cu_seqlens, max_seqlen = self.prepare_inputs_for_model(
             input_ids=input_ids,
             inputs_embeds=inputs_embeds,
