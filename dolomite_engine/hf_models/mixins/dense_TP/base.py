import torch
import torch.nn as nn
from transformers import DynamicCache
from transformers.modeling_outputs import BaseModelOutputWithPast

from ....utils import ProcessGroupManager, divide_if_divisible
from ...config import CommonConfig
from ...enums import AttentionHeadType, PositionEmbeddingType
from ...modeling_utils import RoPE, YaRNScaledRoPE
from ...modeling_utils_TP import Dropout_TP, Embedding_TP, get_normalization_function_TP
from ...utils import is_generation_cache_enabled
from ..dense import BaseModelMixin, PreTrainedModelMixin


class PreTrainedModelMixin_TP(PreTrainedModelMixin):
    def __init__(self, config: CommonConfig, *args, **kwargs) -> None:
        self.tensor_parallel_word_embeddings = kwargs.get("tensor_parallel_word_embeddings", False)
        self.sequence_parallel = kwargs.get("sequence_parallel", False)

        self.num_pipeline_stages = kwargs.get("num_pipeline_stages", 1)
        self.pipeline_stage_id = kwargs.get("pipeline_stage_id", 0)

        self.is_first_stage = self.pipeline_stage_id == 0
        self.is_last_stage = self.pipeline_stage_id == self.num_pipeline_stages - 1
        self.is_pipeline_parallel_enabled = self.num_pipeline_stages > 1

        super().__init__(config, *args, **kwargs)

        if self.is_pipeline_parallel_enabled and self._tied_word_embeddings:
            raise NotImplementedError()


class BaseModelMixin_TP(PreTrainedModelMixin_TP, BaseModelMixin):
    def _init_model(self, config: CommonConfig, **kwargs) -> None:
        self.attention_head_type = AttentionHeadType(config.attention_head_type)
        self.embed_dim = config.hidden_size
        self.num_heads = config.num_attention_heads
        self.max_position_embeddings = config.max_position_embeddings
        self.m_emb = config.m_emb
        self.initializer_range = config.initializer_range
        self.head_dim = self.embed_dim // self.num_heads

        self.layers_per_stage = divide_if_divisible(
            config.n_layer, self.num_pipeline_stages, "layers should be divisible by num_pipeline_stages"
        )

        self.layer_start_id = self.layers_per_stage * self.pipeline_stage_id
        self.layer_end_id = self.layers_per_stage * (self.pipeline_stage_id + 1)

        if self.is_first_stage:
            self.wte = Embedding_TP(
                config.vocab_size,
                self.embed_dim,
                std=self.initializer_range,
                tensor_parallel_word_embeddings=self.tensor_parallel_word_embeddings,
                use_padding_free_transformer=self._use_padding_free_transformer,
                sequence_parallel=self.sequence_parallel,
            )

            self.drop = (
                nn.Identity()
                if config.embd_pdrop == 0
                else Dropout_TP(
                    config.embd_pdrop,
                    use_padding_free_transformer=self._use_padding_free_transformer,
                    sequence_parallel=self.sequence_parallel,
                )
            )

        self.h = nn.ModuleDict(
            {
                str(i): self.layer_class(
                    config,
                    attention_implementation=self.attention_implementation,
                    use_padding_free_transformer=self._use_padding_free_transformer,
                    layer_idx=i,
                    sequence_parallel=self.sequence_parallel,
                )
                for i in range(self.layer_start_id, self.layer_end_id)
            }
        )

        if self.is_last_stage:
            self.ln_f = get_normalization_function_TP(
                config.normalization_function,
                self.embed_dim,
                eps=config.layer_norm_epsilon,
                use_padding_free_transformer=self._use_padding_free_transformer,
                sequence_parallel=self.sequence_parallel,
            )

        self.position_embedding_type = PositionEmbeddingType(config.position_embedding_type)
        self._setup_positional_encoding()

        # Initialize weights and apply final processing
        self.post_init()

    def forward(
        self,
        input_ids: torch.Tensor | None = None,
        past_key_values: DynamicCache | None = None,
        attention_mask: torch.Tensor | None = None,
        token_type_ids: torch.Tensor | None = None,
        position_ids: torch.Tensor | None = None,
        inputs_embeds: torch.Tensor | None = None,
        use_cache: bool | None = None,
        cu_seqlens: torch.Tensor | None = None,
        max_seqlen: torch.Tensor | None = None,
    ) -> BaseModelOutputWithPast:
        if self.is_first_stage:
            (
                use_cache,
                hidden_states,
                attention_mask,
                position_ids,
                rope_cos_sin,
                past_key_values,
            ) = self._prepare_a_bunch_of_stuff(
                input_ids=input_ids,
                past_key_values=past_key_values,
                attention_mask=attention_mask,
                token_type_ids=token_type_ids,
                position_ids=position_ids,
                inputs_embeds=inputs_embeds,
                use_cache=use_cache,
                cu_seqlens=cu_seqlens,
                max_seqlen=max_seqlen,
            )
        else:
            assert past_key_values is None
            assert attention_mask is None

            hidden_states = input_ids
            past_length = 0

            if self._use_padding_free_transformer:
                key_length = max_seqlen
                # query length will change if past_key_values is not None
                query_length = key_length - past_length
            else:
                key_length = (
                    hidden_states.size(1) * ProcessGroupManager.get_tensor_parallel_world_size()
                    if self.sequence_parallel
                    else hidden_states.size(1)
                )
                query_length = key_length - past_length

            position_ids = torch.arange(past_length, key_length, dtype=torch.long, device=hidden_states.device)
            position_ids = position_ids.unsqueeze(0).view(-1, query_length)

            rope_cos_sin = self._get_rope_cos_sin(key_length, position_ids, dtype=hidden_states.dtype)

<<<<<<< HEAD
        if is_generation_cache_enabled():
            past_key_values = DynamicCache() if use_cache and past_key_values is None else past_key_values

        all_hidden_states = () if output_hidden_states else None
=======
        past_key_values = DynamicCache() if use_cache and past_key_values is None else past_key_values
>>>>>>> b0621a90

        for layer_idx in range(self.layer_start_id, self.layer_end_id):
            hidden_states = self.h[str(layer_idx)](
                hidden_states,
                past_key_values=past_key_values,
                attention_mask=attention_mask,
                rope_cos_sin=rope_cos_sin,
                cu_seqlens=cu_seqlens,
                max_seqlen=max_seqlen,
            )

        if self.is_last_stage:
            hidden_states = self.ln_f(hidden_states)

        return BaseModelOutputWithPast(last_hidden_state=hidden_states, past_key_values=past_key_values)

    def _setup_positional_encoding(self) -> None:
        max_position_embeddings = self.config.max_position_embeddings

        if self.position_embedding_type == PositionEmbeddingType.learned_absolute:
            if self.is_first_stage:
                self.wpe = Embedding_TP(
                    max_position_embeddings,
                    self.embed_dim,
                    std=self.initializer_range,
                    tensor_parallel_word_embeddings=False,
                    use_padding_free_transformer=self._use_padding_free_transformer,
                    sequence_parallel=self.sequence_parallel,
                )
        elif self.position_embedding_type == PositionEmbeddingType.rope:
            if self.config.rope_scaling is None:
                self.rope = RoPE(
                    self.head_dim, max_position_embeddings=max_position_embeddings, base=self.config.rope_theta
                )
            else:
                self.rope = YaRNScaledRoPE(
                    self.head_dim,
                    max_position_embeddings=max_position_embeddings,
                    base=self.config.rope_theta,
                    scale=self.config.rope_scaling["factor"],
                    original_max_position_embeddings=self.config.rope_scaling["original_max_position_embeddings"],
                )
        else:
            raise NotImplementedError()<|MERGE_RESOLUTION|>--- conflicted
+++ resolved
@@ -150,14 +150,8 @@
 
             rope_cos_sin = self._get_rope_cos_sin(key_length, position_ids, dtype=hidden_states.dtype)
 
-<<<<<<< HEAD
         if is_generation_cache_enabled():
             past_key_values = DynamicCache() if use_cache and past_key_values is None else past_key_values
-
-        all_hidden_states = () if output_hidden_states else None
-=======
-        past_key_values = DynamicCache() if use_cache and past_key_values is None else past_key_values
->>>>>>> b0621a90
 
         for layer_idx in range(self.layer_start_id, self.layer_end_id):
             hidden_states = self.h[str(layer_idx)](
