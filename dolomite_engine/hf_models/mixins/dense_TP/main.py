--- conflicted
+++ resolved
@@ -18,15 +18,9 @@
 
 
 class CausalLMModelMixin_TP(PreTrainedModelMixin_TP, CausalLMModelMixin):
-<<<<<<< HEAD
-    def __init__(self, config: CommonConfig, **kwargs) -> None:
-        PreTrainedModelMixin_TP.__init__(self, config, **kwargs)
-
-=======
     tensor_parallel_state_dict_function = None
 
     def _init_model(self, config: CommonConfig, **kwargs) -> None:
->>>>>>> 55fb78cc
         self.vocab_size = config.vocab_size
         self.transformer = self.base_model_class(config, **kwargs)
 
