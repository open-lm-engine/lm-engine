--- conflicted
+++ resolved
@@ -20,12 +20,8 @@
 class PreTrainedMoEModelMixin(PreTrainedModelMixin):
     def __init__(self, config: CommonConfig, *args, **kwargs) -> None:
         self.moe_implementation = kwargs.get("moe_implementation", "eager")
-<<<<<<< HEAD
-        assert self.moe_implementation in ["eager", "scattermoe"]
-=======
         assert self.moe_implementation in ["eager", "scattermoe", "auxfreemoe"]
 
->>>>>>> a4502324
         super().__init__(config, *args, **kwargs)
 
 
