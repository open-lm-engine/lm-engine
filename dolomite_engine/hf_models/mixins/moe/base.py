--- conflicted
+++ resolved
@@ -97,16 +97,7 @@
         if output_hidden_states:
             all_hidden_states = all_hidden_states + (hidden_states,)
 
-<<<<<<< HEAD
-        if not return_dict:
-            return tuple(
-                v for v in [hidden_states, past_key_values, all_hidden_states, all_router_logits] if v is not None
-            )
-
         return MoeModelOutputWithPastAndAuxLoss(
-=======
-        return MoeModelOutputWithPast(
->>>>>>> 6b7e20af
             last_hidden_state=hidden_states,
             past_key_values=past_key_values,
             hidden_states=all_hidden_states,
