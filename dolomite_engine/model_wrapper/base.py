import logging

import torch
import torch.nn as nn
from transformers import AutoConfig, AutoModelForCausalLM, AutoModelForSeq2SeqLM, AutoTokenizer

from ..enums import AttentionImplementation, Mode, MoEImplementation
from ..hf_models import get_model_parallel_class, is_custom_model
from ..utils import ProcessGroupManager, SafeTensorsWeightsManager, log_rank_0, string_to_torch_dtype


class ModelWrapper(nn.Module):
    """Model class which wraps any HuggingFace model"""

    def __init__(
        self,
        mode: Mode,
        model_name: str | None,
        pretrained_config: dict | None,
        model_class: AutoModelForCausalLM | AutoModelForSeq2SeqLM,
        dtype: torch.dtype,
        efficient_initialization: bool,
        attention_implementation: AttentionImplementation,
        moe_implementation: MoEImplementation,
        use_padding_free_transformer: bool,
        tensor_parallel_word_embeddings: bool,
        sequence_parallel: bool,
        num_pipeline_stages: int,
        pipeline_stage_id: int,
        neft_alpha: float | None = None,
        trust_remote_code: bool = False,
        tokenizer_name: str | None = None,
        additional_special_tokens: list[str] | None = None,
    ) -> None:
        """initializes a model wrapper for a HuggingFace model

        Args:
            mode (Mode): training / inference mode
            model_name (str | None): path of the model on disk or HF hub
            pretrained_config (dict | None): config of the model to load model from, only used if `model_name` is None
            model_class (AutoModelForCausalLM | AutoModelForSeq2SeqLM): HF model class to use for model loading
            dtype (torch.dtype): dtype for the model
            efficient_initialization (bool): whether to use efficient initialization for the model initialization, saves CPU memory
            attention_implementation (AttentionImplementation): attention implementation for the model
            use_padding_free_transformer (bool): whether to use padding free transformer
            tensor_parallel_word_embeddings (bool): whether to use tensor parallel word embeddings
            sequence_parallel (bool): whether to use sequence parallel
            num_pipeline_stages (int): number of stages for the pipeline
            pipeline_stage_id (int): current pipeline stage id
            neft_alpha (float | None, optional): alpha parameter for NEFTune. Defaults to None.
            trust_remote_code (bool, optional): whether the model has remote code in the HF bucket. Defaults to False.
            tokenizer_name (str | None, optional): path of the model on disk or HF hub. Defaults to None. If None, the `model_name` is used for tokenizer.
            additional_special_tokens (list[str] | None, optional): additional special tokens to use for expanding tokenizer. Defaults to None.
        """

        super().__init__()

        self.mode = mode
        self.model_name = model_name
        self.pretrained_config = pretrained_config
        self.model_class = model_class
        self.efficient_initialization = efficient_initialization
        self.dtype = dtype
        self.attention_implementation = attention_implementation
        self.moe_implementation = moe_implementation
        self.use_padding_free_transformer = use_padding_free_transformer
        self.tensor_parallel_word_embeddings = tensor_parallel_word_embeddings
        self.sequence_parallel = sequence_parallel
        self.tokenizer_name = self.model_name if tokenizer_name is None else tokenizer_name
        self.trust_remote_code = trust_remote_code

        self.tp_rank = ProcessGroupManager.get_tensor_parallel_rank()

        self.pp_rank = ProcessGroupManager.get_pipeline_parallel_rank()
        self.pp_world_size = ProcessGroupManager.get_pipeline_parallel_world_size()

        use_model_parallelism = self.tp_world_size > 1 or self.pp_world_size > 1

        self._setup_config()

<<<<<<< HEAD
        log_rank_0(logging.INFO, f"num parameters in the model = {self.calculate_num_parameters():,}")

        if use_model_parallelism:
=======
        if ProcessGroupManager.is_tensor_parallel_enabled():
>>>>>>> b7949d23
            self.tp_mesh = ProcessGroupManager.get_tensor_parallel_mesh()
            self.model_class = get_model_parallel_class(self.config.model_type)

        self.num_pipeline_stages = num_pipeline_stages
        self.pipeline_stage_id = pipeline_stage_id

        if self.use_padding_free_transformer:
            assert is_custom_model(
                self.model_class, self.config.model_type
            ), "padding free transformer is not supported with the specified model"

            assert (
                self.attention_implementation == AttentionImplementation.flash_attention_2
            ), "padding free transformer only works with flash attention"

        self._setup_tokenizer()
        self._setup_model()

        if self.mode == Mode.training:
            if neft_alpha is not None and neft_alpha > 0:
                self._override_embedding_forward_with_neft_forward(neft_alpha)

        if additional_special_tokens is not None and len(additional_special_tokens) > 0:
            original_vocab_size = len(self.tokenizer)

            self.tokenizer.add_special_tokens({"additional_special_tokens": additional_special_tokens})
            log_rank_0(logging.INFO, f"added {len(additional_special_tokens)} tokens")

            if len(self.tokenizer) != original_vocab_size:
                self.model.resize_token_embeddings(len(self.tokenizer))

    def generate(self, batch: dict, generate_kwargs: dict) -> list[str]:
        """generate function for a batch

        Args:
            batch (dict): a dict of key, value pairs for a batch
            generate_kwargs (dict): generate kwargs for the batch

        Returns:
            List[str]: list of generated text. input is trimmed from the generated text
        """

        if self.use_padding_free_transformer or ProcessGroupManager.is_tensor_parallel_enabled():
            raise NotImplementedError("padding free transformer and tensor parallel doesn't support generation")

        for i in batch:
            batch[i] = batch[i].to(torch.cuda.current_device())

        generated = self.model.generate(**batch, **generate_kwargs, eos_token_id=self.eos_token_id)

        if not self.is_encoder_decoder:
            generated = generated[:, batch["input_ids"].shape[1] :]

        # add 1 since eos token to also count eos in generated tokens
        num_generated_tokens = ((generated != self.eos_token_id).sum(dim=-1) + 1).tolist()
        generated_text = self.tokenizer.batch_decode(generated, skip_special_tokens=True)

        return generated_text, num_generated_tokens

    def save_pretrained(self, save_path: str, state_dict: dict | None = None) -> None:
        self.tokenizer.save_pretrained(save_path, legacy_format=False)

        if state_dict is None:
            self.model.save_pretrained(save_path)
        else:
            for key in list(state_dict.keys()):
                assert key.startswith("model.")
                state_dict[_remove_first_occurance(key, "model.")] = state_dict.pop(key)

            self.config.save_pretrained(save_path)
            SafeTensorsWeightsManager.save_state_dict(state_dict, save_path)

    def _setup_config(self) -> None:
        self.config = (
            AutoConfig.for_model(**self.pretrained_config)
            if self.model_name is None
            else AutoConfig.from_pretrained(self.model_name, trust_remote_code=self.trust_remote_code)
        )

        self.tie_word_embeddings = self.config.tie_word_embeddings
        self.is_encoder_decoder = self.config.is_encoder_decoder
        self.upcast_logits_for_loss = getattr(self.config, "upcast_logits_for_loss", False)
        self.router_aux_loss_coef = getattr(self.config, "router_aux_loss_coef", None)

        log_rank_0(logging.INFO, self.config)
        log_rank_0(logging.INFO, f"upcast_logits_for_loss = {self.upcast_logits_for_loss}")

    def _setup_tokenizer(self) -> None:
        assert self.tokenizer_name is not None, "pass a tokenizer"

        self.tokenizer = AutoTokenizer.from_pretrained(self.tokenizer_name)
        self.eos_token_id = self.tokenizer.eos_token_id

    def _setup_model(self) -> None:
        if self.model_name is None:
            model_kwargs = {"config": self.config}
        else:
            model_kwargs = {"pretrained_model_name_or_path": self.model_name}

        if self.attention_implementation is not None:
            model_kwargs["attn_implementation"] = self.attention_implementation.value
        if self.moe_implementation is not None:
            model_kwargs["moe_implementation"] = self.moe_implementation.value
        if self.use_padding_free_transformer:
            model_kwargs["use_padding_free_transformer"] = True
        if self.tensor_parallel_word_embeddings:
            model_kwargs["tensor_parallel_word_embeddings"] = True
        if self.sequence_parallel:
            model_kwargs["sequence_parallel"] = True
        if self.trust_remote_code:
            model_kwargs["trust_remote_code"] = True
        if self.pp_world_size > 1:
            model_kwargs["num_pipeline_stages"] = self.num_pipeline_stages
            model_kwargs["pipeline_stage_id"] = self.pipeline_stage_id

        if self.model_name is None:
            if self.tokenizer.bos_token_id is not None:
                assert self.tokenizer.bos_token_id == self.config.bos_token_id

            if self.tokenizer.eos_token_id is not None:
                assert self.tokenizer.eos_token_id == self.config.eos_token_id

            if self.tokenizer.pad_token_id is not None:
                assert self.tokenizer.pad_token_id == self.config.pad_token_id

        def _get_model(**extras):
            if self.model_name is None:
                if ProcessGroupManager.is_tensor_parallel_enabled():
                    # avoid inferring the model class so use _from_config instead of from_config
                    model = self.model_class._from_config(**model_kwargs, **extras)
                else:
                    model = self.model_class.from_config(**model_kwargs, **extras)
            else:
                model = self.model_class.from_pretrained(**model_kwargs, **extras)

            return model

        if self.mode == Mode.training:
            if self.efficient_initialization:
                if self.model_name is None:
                    with torch.device("meta"):
                        self.model = _get_model()
                else:
                    assert (
                        not ProcessGroupManager.is_tensor_parallel_enabled()
                    ), "tensor parallel models don't support efficient init with model name"

                    self.model = _get_model(low_cpu_mem_usage=True)
            else:
                self.model = _get_model()
        else:
            if self.dtype == "fp8":
                log_rank_0(logging.WARN, "dtype fp8 was passed but loading model in fp16")
                torch_dtype = torch.float16
            else:
                torch_dtype = string_to_torch_dtype(self.dtype)

            self.model = _get_model(torch_dtype=torch_dtype)

    def _override_embedding_forward_with_neft_forward(self, neft_alpha: float) -> None:
        if not hasattr(self.model, "get_input_embeddings"):
            raise Exception(
                "`get_input_embeddings` is not implemented for this model so its not possible to inject noise to input"
                " embeddings. Please implement `get_input_embeddings` ot set `neft_alpha` to None"
            )

        original_forward = self.model.get_input_embeddings().forward

        def _noisy_forward(x: torch.Tensor) -> torch.Tensor:
            x = original_forward(x)

            # to check if we are in eval mode we use self.training instead of self.model.training
            if self.training:
                mag_norm = neft_alpha / torch.sqrt(torch.tensor(torch.numel(x)))
                return x + torch.zeros_like(x).uniform_(-mag_norm, mag_norm)

            return x

        # overrides the forward function of torch.nn.Embedding
        self.model.get_input_embeddings().forward = _noisy_forward

    def calculate_num_parameters(self) -> int:
        with torch.device("meta"):
            if self.model_name is None:
                model = self.model_class.from_config(config=self.config)
            else:
                model = self.model_class.from_pretrained(pretrained_model_name_or_path=self.model_name)

            num_parameters = 0
            for param in model.parameters():
                num_parameters += param.numel()

            return num_parameters

    def has_teacher_model(self) -> bool:
        return False


def _remove_first_occurance(string: str, substring: str) -> str:
    if string.startswith(substring):
        string = string[len(substring) :]

    return string<|MERGE_RESOLUTION|>--- conflicted
+++ resolved
@@ -74,17 +74,13 @@
         self.pp_rank = ProcessGroupManager.get_pipeline_parallel_rank()
         self.pp_world_size = ProcessGroupManager.get_pipeline_parallel_world_size()
 
-        use_model_parallelism = self.tp_world_size > 1 or self.pp_world_size > 1
+        use_model_parallelism = ProcessGroupManager.is_tensor_parallel_enabled() or self.pp_world_size > 1
 
         self._setup_config()
 
-<<<<<<< HEAD
         log_rank_0(logging.INFO, f"num parameters in the model = {self.calculate_num_parameters():,}")
 
         if use_model_parallelism:
-=======
-        if ProcessGroupManager.is_tensor_parallel_enabled():
->>>>>>> b7949d23
             self.tp_mesh = ProcessGroupManager.get_tensor_parallel_mesh()
             self.model_class = get_model_parallel_class(self.config.model_type)
 
