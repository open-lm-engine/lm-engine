--- conflicted
+++ resolved
@@ -4,8 +4,7 @@
 import torch.nn as nn
 from transformers import AutoConfig, AutoModelForCausalLM, AutoModelForSeq2SeqLM, AutoTokenizer
 
-<<<<<<< HEAD
-from ..enums import AttentionImplementation, DistributedBackend, Mode, MoEImplementation
+from ..enums import AttentionImplementation, Mode, MoEImplementation
 from ..hf_models import get_model_parallel_class, is_custom_model
 from ..utils import (
     ProcessGroupManager,
@@ -14,11 +13,6 @@
     log_rank_0,
     string_to_torch_dtype,
 )
-=======
-from ..enums import AttentionImplementation, Mode, MoEImplementation
-from ..hf_models import get_tensor_parallel_class, is_custom_model
-from ..utils import ProcessGroupManager, SafeTensorsWeightsManager, log_rank_0, string_to_torch_dtype
->>>>>>> 3b7a372f
 
 
 class ModelWrapper(nn.Module):
@@ -37,12 +31,8 @@
         use_padding_free_transformer: bool,
         tensor_parallel_word_embeddings: bool,
         sequence_parallel: bool,
-<<<<<<< HEAD
-        distributed_backend: DistributedBackend,
         num_pipeline_stages: int,
         pipeline_stage_id: int,
-=======
->>>>>>> 3b7a372f
         neft_alpha: float | None = None,
         trust_remote_code: bool = False,
         tokenizer_name: str | None = None,
@@ -61,12 +51,8 @@
             use_padding_free_transformer (bool): whether to use padding free transformer
             tensor_parallel_word_embeddings (bool): whether to use tensor parallel word embeddings
             sequence_parallel (bool): whether to use sequence parallel
-<<<<<<< HEAD
-            distributed_backend (DistributedBackend): distributed backend to use for model
             num_pipeline_stages (int): number of stages for the pipeline
             pipeline_stage_id (int): current pipeline stage id
-=======
->>>>>>> 3b7a372f
             neft_alpha (float | None, optional): alpha parameter for NEFTune. Defaults to None.
             trust_remote_code (bool, optional): whether the model has remote code in the HF bucket. Defaults to False.
             tokenizer_name (str | None, optional): path of the model on disk or HF hub. Defaults to None. If None, the `model_name` is used for tokenizer.
@@ -92,16 +78,11 @@
         self.tp_rank = ProcessGroupManager.get_tensor_parallel_rank()
         self.tp_world_size = ProcessGroupManager.get_tensor_parallel_world_size()
 
-<<<<<<< HEAD
         self.pp_rank = ProcessGroupManager.get_pipeline_parallel_rank()
         self.pp_world_size = ProcessGroupManager.get_pipeline_parallel_world_size()
 
         use_model_parallelism = self.tp_world_size > 1 or self.pp_world_size > 1
 
-        self.distributed_backend = distributed_backend if self.mode == Mode.training else None
-
-=======
->>>>>>> 3b7a372f
         self._setup_config()
 
         if use_model_parallelism:
