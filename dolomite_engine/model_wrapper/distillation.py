--- conflicted
+++ resolved
@@ -53,12 +53,8 @@
             use_padding_free_transformer (bool): whether to use padding free transformer
             tensor_parallel_word_embeddings (bool): whether to use tensor parallel word embeddings
             sequence_parallel (bool): whether to use sequence parallel
-<<<<<<< HEAD
             num_pipeline_stages (int): number of stages for the pipeline
             pipeline_stage_id (int): current pipeline stage id
-            distributed_backend (DistributedBackend): distributed backend to use for model
-=======
->>>>>>> 3b7a372f
             micro_batch_size (int): micro batch size for pretraining
             sequence_length (int): sequence length for pretraining
             neft_alpha (float | None, optional): alpha parameter for NEFTune. Defaults to None.
