--- conflicted
+++ resolved
@@ -80,12 +80,8 @@
             use_padding_free_transformer=use_padding_free_transformer,
             tensor_parallel_word_embeddings=tensor_parallel_word_embeddings,
             sequence_parallel=sequence_parallel,
-<<<<<<< HEAD
-            distributed_backend=distributed_backend,
             num_pipeline_stages=num_pipeline_stages,
             pipeline_stage_id=pipeline_stage_id,
-=======
->>>>>>> 3b7a372f
             neft_alpha=neft_alpha,
             trust_remote_code=trust_remote_code,
             tokenizer_name=tokenizer_name,
