--- conflicted
+++ resolved
@@ -76,8 +76,5 @@
 class Kernel(Enum):
     cute_rmsnorm = "cute_rmsnorm"
     cute_swiglu_unchunked = "cute_swiglu_unchunked"
-<<<<<<< HEAD
     mamba2_ssm = "mamba2_ssm"
-=======
-    scattermoe = "scattermoe"
->>>>>>> e0376695
+    scattermoe = "scattermoe"