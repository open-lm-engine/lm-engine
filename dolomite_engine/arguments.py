import logging
from argparse import ArgumentParser
from typing import Any

import torch
import transformers
from packaging.version import Version
from peft import PromptTuningInit
from transformers import AutoModelForCausalLM, AutoModelForSeq2SeqLM

from .defaults import INPUT_FORMAT, OUTPUT_FORMAT
from .enums import (
    AttentionImplementation,
    DistributedBackend,
    ExperimentsTrackerName,
    FP8Backend,
    GradientCheckpointingMethod,
    LossMask,
    LRDecaySchedule,
    Mode,
    ParamsGroupMethod,
    TuningMethod,
)
from .utils import BaseArgs, load_yaml, log_rank_0, normalize_dtype_string, run_rank_n, set_logger


def _check_not_None(object_name_list: list[tuple[Any, str]]) -> None:
    for obj, name in object_name_list:
        assert obj is not None, f"{name} cannot be None"


class RandomArgs(BaseArgs):
    # random seed
    seed: int = 42


class TokenizerArgs(BaseArgs):
    # override model's tokenizer with this
    tokenizer_name: str | None = None
    # add special tokens to the tokenizer
    additional_special_tokens: list[str] | None = None


class ModelArgs(BaseArgs):
    # model name on huggingface hub
    model_name: str | None = None
    # config class to load the model from
    pretrained_config: dict | None = None
    # model class on huggingface hub, for example: AutoModelForCausalLM, AutoModelForSeq2SeqLM
    model_class: str = None
    # trust remote code for models that are not directly supported by HuggingFace yet
    trust_remote_code: bool = False
    # attention implementation (only works with GPTDolomiteForCausalLM)
    attention_implementation: AttentionImplementation | None = None
    # whether to use padding free transformer: https://huggingface.co/blog/mayank-mishra/padding-free-transformer
    use_padding_free_transformer: bool = False
    # use lower memory to initialize model
    efficient_initialization: bool = False
    # whether to reset attention masks for pretraining
    reset_attention_mask: bool = False
    # whether to reset position ids for pretraining
    reset_position_ids: bool = False

    def model_post_init(self, __context: Any) -> None:
        _check_not_None([(self.model_class, "model_class")])

        # model_name
        if self.model_name is None:
            _check_not_None([(self.pretrained_config, "pretrained_config")])
        else:
            assert self.pretrained_config is None, "pretrained_config shouldn't be specified with model_name"

        assert self.model_class in [
            AutoModelForCausalLM.__name__,
            AutoModelForSeq2SeqLM.__name__,
        ], f"unexpected model_class ({self.model_class})"

        self.model_class: AutoModelForCausalLM | AutoModelForSeq2SeqLM = getattr(transformers, self.model_class)


class PromptTuningArgs(BaseArgs):
    # prompt tuning init method
    prompt_tuning_init: PromptTuningInit = None
    # prompt tuning init text
    prompt_tuning_init_text: str | None = None
    # number of virtual tokens for PEFT
    num_virtual_tokens: int | None = None

    def model_post_init(self, __context: Any) -> None:
        _check_not_None([(self.prompt_tuning_init, "prompt_tuning_init")])

        if self.prompt_tuning_init == PromptTuningInit.RANDOM:
            assert (
                self.prompt_tuning_init_text is None
            ), f"prompt_tuning_init_text '{self.prompt_tuning_init_text}' was specified with RANDOM init method"
        elif self.prompt_tuning_init == PromptTuningInit.TEXT:
            assert (
                self.prompt_tuning_init_text is not None
            ), f"prompt_tuning_init_text needs to be specified with TEXT init method"


class LoRAArgs(BaseArgs):
    # lora rank
    lora_rank: int = None
    # the scaling factor for the low-rank matrices
    lora_alpha: float = 32.0
    # the dropout probability of the LoRA layers
    lora_dropout: float = 0.1

    def model_post_init(self, __context: Any) -> None:
        _check_not_None([(self.lora_rank, "lora_rank")])


class TuningArgs(BaseArgs):
    # type of tuning, full finetuning or PEFT
    tuning_method: TuningMethod = None
    # prompt tuning related arguments
    prompt_tuning_args: PromptTuningArgs | None = None
    # lora related arguments
    lora_args: LoRAArgs | None = None

    def model_post_init(self, __context: Any) -> None:
        _check_not_None([(self.tuning_method, "tuning_method")])

        # check whether the arguments specified are valid
        if self.tuning_method in [TuningMethod.full_finetuning, TuningMethod.pretraining]:
            assert (
                self.prompt_tuning_args is None
            ), "prompt_tuning_args should not be specified with full_finetuning or pretraining"
            assert self.lora_args is None, "lora_args should not be specified with full_finetuning or pretraining"
        elif self.tuning_method == TuningMethod.prompt_tuning:
            assert self.lora_args is None, "lora_args should not be specified with promt_tuning"
        elif self.tuning_method == TuningMethod.lora:
            assert self.prompt_tuning_args is None, "prompt_tuning_args should not be specified with lora"

    def get_num_virtual_tokens(self) -> int:
        return self.prompt_tuning_args.num_virtual_tokens if self.tuning_method == TuningMethod.prompt_tuning else 0


class TrainingParameters(BaseArgs):
    # whether to use sequential sampler for validation
    ignore_sampling_proportion_for_validation: bool = False
    # number of training steps
    num_training_steps: int | None = None
    # gradient accumulation steps
    gradient_accumulation_steps: int = 1
    # interval for evaluation
    eval_interval: int | None = None
    # batch size per GPU for ZeRO-DP
    micro_batch_size: int = None
    # whether to use val dataset for validation during training
    eval_during_training: bool = True
    # masking methodology of loss function input
    loss_mask: LossMask = LossMask.output_only
    # gradient clip value
    gradient_clipping: float | None = 1

    def model_post_init(self, __context: Any) -> None:
        _check_not_None([(self.num_training_steps, "num_training_steps"), (self.micro_batch_size, "micro_batch_size")])

        # eval_interval
        if self.eval_during_training:
            _check_not_None([(self.eval_interval, "eval_interval")])


class SaveArgs(BaseArgs):
    # path to save checkpoints
    save_path: str = None
    # interval for checkpointing
    save_interval: int = None
    # whether to save optimizer
    save_optimizer: bool = True

    def model_post_init(self, __context: Any) -> None:
        _check_not_None([(self.save_path, "save_path"), (self.save_interval, "save_interval")])


class LoadArgs(BaseArgs):
    # path to load checkpoints
    load_path: str = None
    # iteration to load
    iteration: int | None = None
    # whether to load optimizer
    load_optimizer: bool = True
    # whether to load lr_scheduler
    load_lr_scheduler: bool = True
    # whether to load rng state
    load_rng_state: bool = True
    # whether to resume dataloader
    load_dataloader_state: bool = True
    # whether to resume experiments tracker
    load_experiments_tracker_state: bool = True
    # whether to load starting iteration
    load_starting_iteration: bool = True
    # whether to resume learning rate during training
    # this is a NO-OP if we are loading LR scheduler
    resume_learning_rate: bool = True

    def model_post_init(self, __context: Any) -> None:
        _check_not_None([(self.load_path, "load_path")])

        if not self.load_optimizer:
            assert (
                not self.load_lr_scheduler
            ), "lr_scheduler loading doesn't make sense if you aren't loading optimizer"

        if self.load_lr_scheduler:
            assert self.resume_learning_rate, "resume learning rate needs to be True when reloading LR scheduler"


class DatasetArgs(BaseArgs):
    # dataset class
    class_name: str = None
    # class args for dataset
    class_args: dict = {}
    # dataset name
    data_name: str = None
    # formatting to use for input
    input_format: str = INPUT_FORMAT
    # formatting to use for output
    output_format: str = OUTPUT_FORMAT
    # data sampling proportions
    data_sampling_ratio: int = None
    # max tokens for input text
    max_input_tokens: int | None = None
    # max tokens for output text
    max_output_tokens: int | None = None

    def model_post_init(self, __context: Any) -> None:
        _check_not_None([(self.class_name, "dataset class_name"), (self.data_name, "data_name")])

        # data_sampling_ratios
        if self.data_sampling_ratio is not None:
            assert self.data_sampling_ratio > 0, "data_sampling_ratio should be a positive integer"


class OptimizerArgs(BaseArgs):
    # optimizer class
    class_name: str = "TorchAdamW"
    # how to create param groups
    params_group_method: ParamsGroupMethod | None = None
    # class args for optimizer
    class_args: dict = {
        "lr": 1e-5,
        "weight_decay": 0.1,
        "betas": [0.9, 0.95],
        "eps": 1e-10,
    }

    def model_post_init(self, __context: Any) -> None:
        _check_not_None([(self.class_name, "optimizer class_name")])


class LRSchedulerArgs(BaseArgs):
    # warmup steps
    num_warmup_steps: int = 200
    # constant steps after warmup and before decay
    num_constant_steps: int = 0
    # decays steps after constant steps, if None then all remaining steps are for decay
    num_decay_steps: int | None = None
    # lr scheduler for decay
    lr_decay_style: LRDecaySchedule = LRDecaySchedule.cosine
    # decay factor * max_lr = min_lr (ratio of min_lr and max_lr)
    lr_decay_factor: float = 0.1
    # coefficients to use in advanced LR schedules, including power
    # {"a": batch_size, "b": -0.51, "c": batch_size * sequence_length}
    extra_lr_scheduler_args: dict = {}


class MixedPrecisionArgs(BaseArgs):
    # dtype to use for training / inference
    dtype: str = "fp32"
    # fp8 backend
    fp8_backend: FP8Backend | None = None

    def model_post_init(self, __context: Any) -> None:
        # dtype
        self.dtype = normalize_dtype_string(self.dtype)

        # fp8_backend
        if self.dtype != "fp8":
            assert self.fp8_backend is None, "fp8_backend specified without fp8 dtype"


class ZeroTopologyArgs(BaseArgs):
    # GPUs to use for replication
    data_parallel_replication_world_size: int | None = None
    # GPUs to use for sharding
    data_parallel_sharding_world_size: int | None = None

    def model_post_init(self, __context: Any) -> None:
        if self.data_parallel_replication_world_size is None:
            assert (
                self.data_parallel_sharding_world_size is None
            ), "data_parallel_replication_world_size needs to be specified with data_parallel_sharding_world_size"
        else:
            assert (
                self.data_parallel_sharding_world_size is not None
            ), "data_parallel_sharding_world_size needs to be specified with data_parallel_replication_world_size"


class DistributedArgs(BaseArgs):
    # ZeRO stage
    stage: int = 3
    # distributed backend to use
    distributed_backend: DistributedBackend = DistributedBackend.torch
    # overlap communication with computation
    overlap_comm: bool = False
    # use contiguous buffers for gradients, requires more memory if enabled
    contiguous_gradients: bool = False
    # train with CPU offloading to save GPU memory
    cpu_offload: bool = False
    # whether to use gradient checkpointing, enabling leads to lower memory usage with increased step time
    gradient_checkpointing_method: GradientCheckpointingMethod | None = None
    # gradient checkpointint args
    gradient_checkpointing_args: dict = {}
    # zero topology
    zero_topology: ZeroTopologyArgs = ZeroTopologyArgs()
    # whether to use quantized weights (ZeRO++)
    zero_quantized_weights: bool = False
    # whether to use quantized gradients (ZeRO++)
    zero_quantized_gradients: bool = False
    # communication dtype
    communication_dtype: str | None = None
    # whether to use torch.compile
    torch_compile: bool = False
    # whether to use a dispatching dataloader
    dispatching_dataloader: bool = False
    # tensor parallel world size
    tensor_parallel_size: int = 1
    # tensor parallel embeddings
    tensor_parallel_word_embeddings: bool = False
    # whether to use sequence parallel
    sequence_parallel: bool = False
    # data parallel world size
    data_parallel_size: int | None = None
    # distributed timeout for NCCL in minutes
    timeout_minutes: int | None = None
    # fsdp algorithm
    fsdp_algorithm: int = 1

    def model_post_init(self, __context: Any) -> None:
        if self.zero_quantized_weights or self.zero_quantized_gradients:
            assert (
                self.distributed_backend == DistributedBackend.deepspeed
            ), "parameter or gradient quantization is only supported with DeepSpeed backend"

        # communication dtype
        if self.communication_dtype is not None:
            self.communication_dtype = normalize_dtype_string(self.communication_dtype)

<<<<<<< HEAD
=======
        if self.sequence_parallel:
            assert self.tensor_parallel_size > 1, "tensor parallel needs to be enabled for sequence parallel"

        if self.tensor_parallel_word_embeddings:
            assert (
                self.tensor_parallel_size > 1
            ), "tensor parallel needs to be enabled when using tensor parallel work embeddings"

        if self.tensor_parallel_size > 1:
            version = Version(torch.__version__).release
            version = [str(i) for i in version]
            version = ".".join(version)
            version = Version(version)

            assert version >= Version("2.5.0"), (
                "the current release of pytorch doesn't support tensor parallel, switch to version >= 2.5.0 "
                "or the latest nightly"
            )

            assert self.fsdp_algorithm == 2, "FSDP-2 is required for using tensor parallel"

>>>>>>> 6e90ff64

class AimArgs(BaseArgs):
    # aim repo, experiment logs are saved here
    repo: str = None
    # name of the experiment
    experiment: str = None

    def model_post_init(self, __context: Any) -> None:
        _check_not_None([(self.repo, "repo"), (self.experiment, "experiment")])


class WandBArgs(BaseArgs):
    # aim repo, experiment logs are saved here
    project: str = None
    # name of the experiment
    name: str = None
    # run hash for the experiment
    entity: str | None = None

    def model_post_init(self, __context: Any) -> None:
        _check_not_None([(self.project, "project"), (self.name, "name")])


class LoggingArgs(BaseArgs):
    # logging level
    logging_level: str = "INFO"
    # log interval
    log_interval: int = 1
    # arguments if using aim
    aim_args: AimArgs | None = None
    # arguments if using wandb
    wandb_args: WandBArgs | None = None
    # experiment tracker to use (aim or wandb)
    experiments_tracker_name: ExperimentsTrackerName | None = None
    # whether to use colored logs
    use_colored_logs: bool = False
    # torch profiler trace path, specifying a path will enable the torch profiler
    # this can cause some performance impact so use sparingly
    torch_profiler_trace_path: str | None = None

    def model_post_init(self, __context: Any) -> None:
        if self.experiments_tracker_name == ExperimentsTrackerName.aim:
            _check_not_None([(self.aim_args, "aim_args")])
        elif self.experiments_tracker_name == ExperimentsTrackerName.wandb:
            _check_not_None([(self.wandb_args, "wandb_args")])


class ResearchArgs(BaseArgs):
    # Scalar of noise to inject into input embeddings
    # https://arxiv.org/abs/2310.05914
    neft_alpha: float | None = None


class TrainingArgs(BaseArgs):
    # randomization related arguments
    random_args: RandomArgs = RandomArgs()
    # tokenizer related arguments
    tokenizer_args: TokenizerArgs = TokenizerArgs()
    # model related arguments
    model_args: ModelArgs = None
    # tuning related arguments
    tuning_args: TuningArgs = None
    # optimizer related arguments
    optimizer_args: OptimizerArgs = OptimizerArgs()
    # lr_scheduler related arguments
    lr_scheduler_args: LRSchedulerArgs = LRSchedulerArgs()
    # list of datasets to use
    datasets: list[DatasetArgs] = []
    # save related arguments
    save_args: SaveArgs = None
    # load related arguments
    load_args: LoadArgs | None = None
    # training parameters
    training_parameters: TrainingParameters | None = None
    # logging related arguments
    logging_args: LoggingArgs = LoggingArgs()
    # mixed precision related arguments
    mixed_precision_args: MixedPrecisionArgs = MixedPrecisionArgs()
    # distributed training related arguments
    distributed_args: DistributedArgs = DistributedArgs()
    # research args
    research_args: ResearchArgs = ResearchArgs()

    def model_post_init(self, __context: Any) -> None:
        _check_not_None(
            [
                (self.model_args, "model_args"),
                (self.tuning_args, "tuning_args"),
                (self.save_args, "save_args"),
                (self.datasets, "datasets"),
            ]
        )

        # datasets
        _check_datasets(self.datasets)


class GenerationParameters(BaseArgs):
    # batch size
    batch_size: int = None
    # sample or greedy
    do_sample: bool | None = None
    # max new tokens to generate
    max_new_tokens: int = None
    # temperature
    temperature: float | None = None
    # top k
    top_k: int | None = None
    # top p
    top_p: float | None = None

    def model_post_init(self, __context: Any) -> None:
        _check_not_None([(self.batch_size, "batch_size"), (self.max_new_tokens, "max_new_tokens")])


class InferenceArgs(BaseArgs):
    # randomization related arguments
    random_args: RandomArgs = RandomArgs()
    # tokenizer related arguments
    tokenizer_args: TokenizerArgs = TokenizerArgs()
    # model related arguments
    model_args: ModelArgs | None = None
    # list of datasets to use
    datasets: list[DatasetArgs] = []
    # load related arguments
    load_args: LoadArgs | None = None
    # generation parameters
    generation_parameters: GenerationParameters = None
    # mixed precision related arguments
    mixed_precision_args: MixedPrecisionArgs = MixedPrecisionArgs()
    # logging related arguments
    logging_args: LoggingArgs = LoggingArgs()
    # output dir
    output_dir: str = None

    def model_post_init(self, __context: Any) -> None:
        _check_not_None(
            [
                (self.datasets, "datasets"),
                (self.generation_parameters, "generation_parameters"),
                (self.output_dir, "output_dir"),
            ]
        )

        if self.load_args is None:
            assert self.model_args is not None, "model_args need to be specified if load_args are not specified"
        else:
            assert self.model_args is None, "model_args can't be specified with load_args"

        # datasets
        _check_datasets(self.datasets)


class UnshardingArgs(BaseArgs):
    # load related arguments
    load_args: LoadArgs = None
    # unsharded path
    unsharded_path: str = None
    # mixed precision related arguments
    mixed_precision_args: MixedPrecisionArgs = MixedPrecisionArgs()
    # logging related arguments
    logging_args: LoggingArgs = LoggingArgs()

    def model_post_init(self, __context: Any) -> None:
        _check_not_None([(self.load_args, "load_args"), (self.unsharded_path, "unsharded_path")])


_MODE_ARGS_MAP = {
    Mode.training: TrainingArgs,
    Mode.inference: InferenceArgs,
    Mode.unsharding: UnshardingArgs,
}


def get_args(mode: Mode) -> TrainingArgs | InferenceArgs | UnshardingArgs:
    """get args for training / inference

    Args:
        mode (Mode): training / inference mode for running the program

    Returns:
        TrainingArgs | InferenceArgs | UnshardingArgs: args for training / inference
    """

    parser = ArgumentParser()
    parser.add_argument("--config", type=str, required=True, help="path for the config")
    args = parser.parse_args()

    config: dict = load_yaml(args.config)
    args: TrainingArgs | InferenceArgs | UnshardingArgs = _MODE_ARGS_MAP[mode](**config)

    set_logger(args.logging_args.logging_level, colored_log=args.logging_args.use_colored_logs)
    log_args(args)

    return args


@run_rank_n
def log_args(args: TrainingArgs | InferenceArgs | UnshardingArgs) -> None:
    """log args

    Args:
        args (Union[TrainingArgs, InferenceArgs, UnshardingArgs]): args for training / inference
    """

    def _iterate_args_recursively(
        args: TrainingArgs | InferenceArgs | UnshardingArgs | dict | BaseArgs, prefix: str = ""
    ) -> None:
        result = []

        if isinstance(args, BaseArgs):
            args = vars(args)

        p = len(prefix)

        for k, v in args.items():
            suffix = "." * (48 - len(k) - p)

            if isinstance(v, (BaseArgs, dict)):
                if isinstance(v, dict) and len(v) == 0:
                    result.append(f"{prefix}{k} {suffix} " + r"{}")
                else:
                    kv_list_subargs = _iterate_args_recursively(v, prefix + " " * 4)
                    result.append(f"{prefix}{k}:\n" + "\n".join(kv_list_subargs))
            elif isinstance(v, list) and all([isinstance(v_, (BaseArgs, dict)) for v_ in v]):
                kv_list_subargs = []
                for v_ in v:
                    v_ = _iterate_args_recursively(v_, prefix + " " * 4)
                    kv_list_subargs.append(f"\n".join(v_))
                result.append(f"{prefix}{k}:\n" + ("\n" + " " * (p + 4) + "*" * (44 - p) + "\n").join(kv_list_subargs))
            else:
                result.append(f"{prefix}{k} {suffix} " + str(v))

        result.sort(key=lambda x: x.lower())
        return result

    log_rank_0(logging.INFO, "------------------------ arguments ------------------------")
    for line in _iterate_args_recursively(args):
        line = line.split("\n")
        for l in line:
            log_rank_0(logging.INFO, l)
    log_rank_0(logging.INFO, "-------------------- end of arguments ---------------------")


def _check_datasets(datasets: list[DatasetArgs]) -> None:
    assert len(datasets) != 0, "datasets cannot be an empty list"
    # check data_names are unique
    assert len(datasets) == len(
        set([dataset.data_name for dataset in datasets])
    ), "data_name should be unique for each dataset"<|MERGE_RESOLUTION|>--- conflicted
+++ resolved
@@ -349,8 +349,6 @@
         if self.communication_dtype is not None:
             self.communication_dtype = normalize_dtype_string(self.communication_dtype)
 
-<<<<<<< HEAD
-=======
         if self.sequence_parallel:
             assert self.tensor_parallel_size > 1, "tensor parallel needs to be enabled for sequence parallel"
 
@@ -372,7 +370,6 @@
 
             assert self.fsdp_algorithm == 2, "FSDP-2 is required for using tensor parallel"
 
->>>>>>> 6e90ff64
 
 class AimArgs(BaseArgs):
     # aim repo, experiment logs are saved here
