import logging
from argparse import ArgumentParser
from typing import Any

import torch
import transformers
from packaging.version import Version
from peft import PromptTuningInit
from transformers import AutoModelForCausalLM, AutoModelForSeq2SeqLM

from .defaults import INPUT_FORMAT, OUTPUT_FORMAT
from .enums import (
    AttentionImplementation,
    ExperimentsTrackerName,
    FP8Backend,
    GradientCheckpointingMethod,
    KLDivergenceMethod,
    LossMask,
    LRDecaySchedule,
    Mode,
    MoEImplementation,
    ParamsGroupMethod,
    TuningMethod,
)
from .utils import BaseArgs, load_yaml, log_environment, log_rank_0, normalize_dtype_string, run_rank_n, set_logger


def _check_not_None(object_name_list: list[tuple[Any, str]]) -> None:
    for obj, name in object_name_list:
        assert obj is not None, f"{name} cannot be None"


class RandomArgs(BaseArgs):
    # random seed
    seed: int = 42


class TokenizerArgs(BaseArgs):
    # override model's tokenizer with this
    tokenizer_name: str | None = None
    # add special tokens to the tokenizer
    additional_special_tokens: list[str] | None = None


class ModelArgs(BaseArgs):
    # model name on huggingface hub
    model_name: str | None = None
    # config class to load the model from
    pretrained_config: dict | None = None
    # model class on huggingface hub, for example: AutoModelForCausalLM, AutoModelForSeq2SeqLM
    model_class: str = None
    # trust remote code for models that are not directly supported by HuggingFace yet
    trust_remote_code: bool = False
    # attention implementation
    attention_implementation: AttentionImplementation | None = None
    # moe implementation (only works with MoEDolomiteForCausalLM)
    moe_implementation: MoEImplementation | None = None
    # whether to use padding free transformer: https://huggingface.co/blog/mayank-mishra/padding-free-transformer
    use_padding_free_transformer: bool = False
    # use lower memory to initialize model
    efficient_initialization: bool = False
    # whether to reset attention masks for pretraining
    reset_attention_mask: bool = False
    # whether to reset position ids for pretraining
    reset_position_ids: bool = False

    def model_post_init(self, __context: Any) -> None:
        _check_not_None([(self.model_class, "model_class")])

        # model_name
        if self.model_name is None:
            _check_not_None([(self.pretrained_config, "pretrained_config")])
        else:
            assert self.pretrained_config is None, "pretrained_config shouldn't be specified with model_name"

        assert self.model_class in [
            AutoModelForCausalLM.__name__,
            AutoModelForSeq2SeqLM.__name__,
        ], f"unexpected model_class ({self.model_class})"

        self.model_class: AutoModelForCausalLM | AutoModelForSeq2SeqLM = getattr(transformers, self.model_class)


class PromptTuningArgs(BaseArgs):
    # prompt tuning init method
    prompt_tuning_init: PromptTuningInit = None
    # prompt tuning init text
    prompt_tuning_init_text: str | None = None
    # number of virtual tokens for PEFT
    num_virtual_tokens: int | None = None

    def model_post_init(self, __context: Any) -> None:
        _check_not_None([(self.prompt_tuning_init, "prompt_tuning_init")])

        if self.prompt_tuning_init == PromptTuningInit.RANDOM:
            assert (
                self.prompt_tuning_init_text is None
            ), f"prompt_tuning_init_text '{self.prompt_tuning_init_text}' was specified with RANDOM init method"
        elif self.prompt_tuning_init == PromptTuningInit.TEXT:
            assert (
                self.prompt_tuning_init_text is not None
            ), f"prompt_tuning_init_text needs to be specified with TEXT init method"


class LoRAArgs(BaseArgs):
    # lora rank
    lora_rank: int = None
    # the scaling factor for the low-rank matrices
    lora_alpha: float = 32.0
    # the dropout probability of the LoRA layers
    lora_dropout: float = 0.1

    def model_post_init(self, __context: Any) -> None:
        _check_not_None([(self.lora_rank, "lora_rank")])


class TuningArgs(BaseArgs):
    # type of tuning, full finetuning or PEFT
    tuning_method: TuningMethod = None
    # prompt tuning related arguments
    prompt_tuning_args: PromptTuningArgs | None = None
    # lora related arguments
    lora_args: LoRAArgs | None = None

    def model_post_init(self, __context: Any) -> None:
        _check_not_None([(self.tuning_method, "tuning_method")])

        # check whether the arguments specified are valid
        if self.tuning_method in [TuningMethod.full_finetuning, TuningMethod.pretraining]:
            assert (
                self.prompt_tuning_args is None
            ), "prompt_tuning_args should not be specified with full_finetuning or pretraining"
            assert self.lora_args is None, "lora_args should not be specified with full_finetuning or pretraining"
        elif self.tuning_method == TuningMethod.prompt_tuning:
            assert self.lora_args is None, "lora_args should not be specified with promt_tuning"
        elif self.tuning_method == TuningMethod.lora:
            assert self.prompt_tuning_args is None, "prompt_tuning_args should not be specified with lora"

    def get_num_virtual_tokens(self) -> int:
        return self.prompt_tuning_args.num_virtual_tokens if self.tuning_method == TuningMethod.prompt_tuning else 0


class TrainingParameters(BaseArgs):
    # whether to use sequential sampler for validation
    ignore_sampling_proportion_for_validation: bool = False
    # number of training steps
    num_training_steps: int | None = None
    # gradient accumulation steps
    gradient_accumulation_steps: int = 1
    # interval for evaluation
    eval_interval: int | None = None
    # batch size per GPU for ZeRO-DP
    micro_batch_size: int = None
    # whether to use val dataset for validation during training
    eval_during_training: bool = True
    # masking methodology of loss function input
    loss_mask: LossMask = LossMask.output_only
    # gradient clip value
    gradient_clipping: float | None = 1

    def model_post_init(self, __context: Any) -> None:
        _check_not_None([(self.num_training_steps, "num_training_steps"), (self.micro_batch_size, "micro_batch_size")])

        # eval_interval
        if self.eval_during_training:
            _check_not_None([(self.eval_interval, "eval_interval")])


class SaveArgs(BaseArgs):
    # path to save checkpoints
    save_path: str = None
    # interval for checkpointing
    save_interval: int = None
    # whether to save optimizer
    save_optimizer: bool = True

    def model_post_init(self, __context: Any) -> None:
        _check_not_None([(self.save_path, "save_path"), (self.save_interval, "save_interval")])


class LoadArgs(BaseArgs):
    # path to load checkpoints
    load_path: str = None
    # iteration to load
    iteration: int | None = None
    # whether to load optimizer
    load_optimizer: bool = True
    # whether to load lr_scheduler
    load_lr_scheduler: bool = True
    # whether to load rng state
    load_rng_state: bool = True
    # whether to resume dataloader
    load_dataloader_state: bool = True
    # whether to resume experiments tracker
    load_experiments_tracker_state: bool = True
    # whether to load starting iteration
    load_starting_iteration: bool = True
    # whether to resume learning rate during training
    # this is a NO-OP if we are loading LR scheduler
    resume_learning_rate: bool = True

    def model_post_init(self, __context: Any) -> None:
        _check_not_None([(self.load_path, "load_path")])

        if not self.load_optimizer:
            assert (
                not self.load_lr_scheduler
            ), "lr_scheduler loading doesn't make sense if you aren't loading optimizer"

        if self.load_lr_scheduler:
            assert self.resume_learning_rate, "resume learning rate needs to be True when reloading LR scheduler"


class DatasetArgs(BaseArgs):
    # dataset class
    class_name: str = None
    # class args for dataset
    class_args: dict = {}
    # dataset name
    data_name: str = None
    # formatting to use for input
    input_format: str = INPUT_FORMAT
    # formatting to use for output
    output_format: str = OUTPUT_FORMAT
    # data sampling proportions
    data_sampling_ratio: int = None
    # max tokens for input text
    max_input_tokens: int | None = None
    # max tokens for output text
    max_output_tokens: int | None = None

    def model_post_init(self, __context: Any) -> None:
        _check_not_None([(self.class_name, "dataset class_name"), (self.data_name, "data_name")])

        # data_sampling_ratios
        if self.data_sampling_ratio is not None:
            assert self.data_sampling_ratio > 0, "data_sampling_ratio should be a positive integer"


class OptimizerArgs(BaseArgs):
    # optimizer class
    class_name: str = "TorchAdamW"
    # how to create param groups
    params_group_method: ParamsGroupMethod | None = None
    # class args for optimizer
    class_args: dict = {
        "lr": 1e-5,
        "weight_decay": 0.1,
        "betas": [0.9, 0.95],
        "eps": 1e-10,
    }

    def model_post_init(self, __context: Any) -> None:
        _check_not_None([(self.class_name, "optimizer class_name")])


class LRSchedulerArgs(BaseArgs):
    # warmup steps
    num_warmup_steps: int = 200
    # constant steps after warmup and before decay
    num_constant_steps: int = 0
    # decays steps after constant steps, if None then all remaining steps are for decay
    num_decay_steps: int | None = None
    # lr scheduler for decay
    lr_decay_style: LRDecaySchedule = LRDecaySchedule.cosine
    # decay factor * max_lr = min_lr (ratio of min_lr and max_lr)
    lr_decay_factor: float = 0.1
    # coefficients to use in advanced LR schedules, including power
    # {"a": batch_size, "b": -0.51, "c": batch_size * sequence_length}
    extra_lr_scheduler_args: dict = {}


class MixedPrecisionArgs(BaseArgs):
    # dtype to use for training / inference
    dtype: str = "fp32"
    # fp8 backend
    fp8_backend: FP8Backend | None = None

    def model_post_init(self, __context: Any) -> None:
        # dtype
        self.dtype = normalize_dtype_string(self.dtype)

        # fp8_backend
        if self.dtype != "fp8":
            assert self.fp8_backend is None, "fp8_backend specified without fp8 dtype"


class ZeroTopologyArgs(BaseArgs):
    # GPUs to use for replication
    data_parallel_replication_world_size: int | None = None
    # GPUs to use for sharding
    data_parallel_sharding_world_size: int | None = None

    def model_post_init(self, __context: Any) -> None:
        if self.data_parallel_replication_world_size is None:
            assert (
                self.data_parallel_sharding_world_size is None
            ), "data_parallel_replication_world_size needs to be specified with data_parallel_sharding_world_size"
        else:
            assert (
                self.data_parallel_sharding_world_size is not None
            ), "data_parallel_sharding_world_size needs to be specified with data_parallel_replication_world_size"


class DistributedArgs(BaseArgs):
    # ZeRO stage
    stage: int = 3
    # overlap communication with computation
    overlap_comm: bool = False
    # use contiguous buffers for gradients, requires more memory if enabled
    contiguous_gradients: bool = False
    # train with CPU offloading to save GPU memory
    cpu_offload: bool = False
    # whether to use gradient checkpointing, enabling leads to lower memory usage with increased step time
    gradient_checkpointing_method: GradientCheckpointingMethod | None = None
    # gradient checkpointint args
    gradient_checkpointing_args: dict = {}
    # zero topology
    zero_topology: ZeroTopologyArgs = ZeroTopologyArgs()
    # communication dtype
    communication_dtype: str | None = None
    # whether to use torch.compile
    torch_compile: bool = False
    # whether to use a dispatching dataloader
    dispatching_dataloader: bool = False
    # tensor parallel world size
    tensor_parallel_size: int = 1
    # tensor parallel embeddings
    tensor_parallel_word_embeddings: bool = False
    # whether to use sequence parallel
    sequence_parallel: bool = False
    # pipeline parallel world size
    pipeline_parallel_size: int = 1
    # data parallel world size
    data_parallel_size: int | None = None
    # distributed timeout for NCCL in minutes
    timeout_minutes: int | None = None
    # fsdp algorithm
    fsdp_algorithm: int = 1
    # whether to sync every gradient accumulation step
    sync_every_gradient_accumulation_step: bool = False
<<<<<<< HEAD
    # total number of pipeline stages
    num_pipeline_stages: int = 1
    # pipeline parallel shedule to use
    pipeline_parallel_schedule: str = ""
=======
    # whether to use async-TP
    use_async_tensor_parallel: bool = False
>>>>>>> d1298b71

    def model_post_init(self, __context: Any) -> None:
        # communication dtype
        if self.communication_dtype is not None:
            self.communication_dtype = normalize_dtype_string(self.communication_dtype)

        if self.sequence_parallel:
            assert self.tensor_parallel_size > 1, "tensor parallel needs to be enabled for sequence parallel"

        if self.tensor_parallel_word_embeddings:
            assert (
                self.tensor_parallel_size > 1
            ), "tensor parallel needs to be enabled when using tensor parallel work embeddings"

        if self.tensor_parallel_size > 1:
            version = Version(torch.__version__).release
            version = [str(i) for i in version]
            version = ".".join(version)
            version = Version(version)

            assert version >= Version("2.5.0"), (
                "the current release of pytorch doesn't support tensor parallel, switch to version >= 2.5.0 "
                "or the latest nightly"
            )

            assert self.fsdp_algorithm == 2, "FSDP-2 is required for using tensor parallel"

<<<<<<< HEAD
        if self.pipeline_parallel_size > 1:
            _check_not_None([(self.num_pipeline_stages, "num_pipeline_stages")])

            assert (
                self.num_pipeline_stages % self.pipeline_parallel_size == 0
            ), "num_pipeline_stages should be a multiple of pipeline_parallel_size"
=======
        if self.use_async_tensor_parallel:
            assert self.sequence_parallel, "sequence parallel should be enabled for using async-TP"
>>>>>>> d1298b71


class AimArgs(BaseArgs):
    # aim repo, experiment logs are saved here
    repo: str = None
    # name of the experiment
    experiment: str = None

    def model_post_init(self, __context: Any) -> None:
        _check_not_None([(self.repo, "repo"), (self.experiment, "experiment")])


class WandBArgs(BaseArgs):
    # aim repo, experiment logs are saved here
    project: str = None
    # name of the experiment
    name: str = None
    # run hash for the experiment
    entity: str | None = None

    def model_post_init(self, __context: Any) -> None:
        _check_not_None([(self.project, "project"), (self.name, "name")])


class LoggingArgs(BaseArgs):
    # logging level
    logging_level: str = "INFO"
    # log interval
    log_interval: int = 1
    # arguments if using aim
    aim_args: AimArgs | None = None
    # arguments if using wandb
    wandb_args: WandBArgs | None = None
    # experiment tracker to use (aim or wandb)
    experiments_tracker_name: ExperimentsTrackerName | None = None
    # whether to use colored logs
    use_colored_logs: bool = False
    # torch profiler trace path, specifying a path will enable the torch profiler
    # this can cause some performance impact so use sparingly
    torch_profiler_trace_path: str | None = None

    def model_post_init(self, __context: Any) -> None:
        if self.experiments_tracker_name == ExperimentsTrackerName.aim:
            _check_not_None([(self.aim_args, "aim_args")])
        elif self.experiments_tracker_name == ExperimentsTrackerName.wandb:
            _check_not_None([(self.wandb_args, "wandb_args")])


class ResearchArgs(BaseArgs):
    # Scalar of noise to inject into input embeddings
    # https://arxiv.org/abs/2310.05914
    neft_alpha: float | None = None


class TeacherArgs(BaseArgs):
    # model class on huggingface hub, for example: AutoModelForCausalLM, AutoModelForSeq2SeqLM
    model_class: str = None
    # model name on huggingface hub
    model_name: str | None = None
    # teacher dtype
    dtype: str = "fp32"
    # KL divergence method
    kl_divergence_method: KLDivergenceMethod = None
    # KL divergence weight
    kl_divergence_weight: float = 1

    def model_post_init(self, __context: Any) -> None:
        # dtype
        self.dtype = normalize_dtype_string(self.dtype)

        assert self.model_class in [
            AutoModelForCausalLM.__name__,
            AutoModelForSeq2SeqLM.__name__,
        ], f"unexpected model_class ({self.model_class})"

        self.model_class: AutoModelForCausalLM | AutoModelForSeq2SeqLM = getattr(transformers, self.model_class)

        _check_not_None([(self.kl_divergence_method, "kl_divergence_method")])


class TrainingArgs(BaseArgs):
    # randomization related arguments
    random_args: RandomArgs = RandomArgs()
    # tokenizer related arguments
    tokenizer_args: TokenizerArgs = TokenizerArgs()
    # model related arguments
    model_args: ModelArgs = None
    # tuning related arguments
    tuning_args: TuningArgs = None
    # optimizer related arguments
    optimizer_args: OptimizerArgs = OptimizerArgs()
    # lr_scheduler related arguments
    lr_scheduler_args: LRSchedulerArgs = LRSchedulerArgs()
    # list of datasets to use
    datasets: list[DatasetArgs] = []
    # save related arguments
    save_args: SaveArgs = None
    # load related arguments
    load_args: LoadArgs | None = None
    # training parameters
    training_parameters: TrainingParameters | None = None
    # logging related arguments
    logging_args: LoggingArgs = LoggingArgs()
    # mixed precision related arguments
    mixed_precision_args: MixedPrecisionArgs = MixedPrecisionArgs()
    # distributed training related arguments
    distributed_args: DistributedArgs = DistributedArgs()
    # research args
    research_args: ResearchArgs = ResearchArgs()

    def model_post_init(self, __context: Any) -> None:
        _check_not_None(
            [
                (self.model_args, "model_args"),
                (self.tuning_args, "tuning_args"),
                (self.save_args, "save_args"),
                (self.datasets, "datasets"),
            ]
        )

        # datasets
        _check_datasets(self.datasets)


class GenerationParameters(BaseArgs):
    # batch size
    batch_size: int = None
    # sample or greedy
    do_sample: bool | None = None
    # max new tokens to generate
    max_new_tokens: int = None
    # temperature
    temperature: float | None = None
    # top k
    top_k: int | None = None
    # top p
    top_p: float | None = None

    def model_post_init(self, __context: Any) -> None:
        _check_not_None([(self.batch_size, "batch_size"), (self.max_new_tokens, "max_new_tokens")])


class InferenceArgs(BaseArgs):
    # randomization related arguments
    random_args: RandomArgs = RandomArgs()
    # tokenizer related arguments
    tokenizer_args: TokenizerArgs = TokenizerArgs()
    # model related arguments
    model_args: ModelArgs | None = None
    # list of datasets to use
    datasets: list[DatasetArgs] = []
    # load related arguments
    load_args: LoadArgs | None = None
    # generation parameters
    generation_parameters: GenerationParameters = None
    # mixed precision related arguments
    mixed_precision_args: MixedPrecisionArgs = MixedPrecisionArgs()
    # logging related arguments
    logging_args: LoggingArgs = LoggingArgs()
    # output dir
    output_dir: str = None

    def model_post_init(self, __context: Any) -> None:
        _check_not_None(
            [
                (self.datasets, "datasets"),
                (self.generation_parameters, "generation_parameters"),
                (self.output_dir, "output_dir"),
            ]
        )

        if self.load_args is None:
            assert self.model_args is not None, "model_args need to be specified if load_args are not specified"
        else:
            assert self.model_args is None, "model_args can't be specified with load_args"

        # datasets
        _check_datasets(self.datasets)


class UnshardingArgs(BaseArgs):
    # load related arguments
    load_args: LoadArgs = None
    # unsharded path
    unsharded_path: str = None
    # mixed precision related arguments
    mixed_precision_args: MixedPrecisionArgs = MixedPrecisionArgs()
    # logging related arguments
    logging_args: LoggingArgs = LoggingArgs()

    def model_post_init(self, __context: Any) -> None:
        _check_not_None([(self.load_args, "load_args"), (self.unsharded_path, "unsharded_path")])


class DistillationArgs(TrainingArgs):
    # teacher model arguments
    teacher_args: TeacherArgs = None

    def model_post_init(self, __context: Any) -> None:
        _check_not_None([(self.teacher_args, "teacher_args")])

        super().model_post_init(__context)


_MODE_ARGS_MAP = {
    Mode.training: TrainingArgs,
    Mode.inference: InferenceArgs,
    Mode.unsharding: UnshardingArgs,
    Mode.distillation: DistillationArgs,
}


def get_args(mode: Mode) -> TrainingArgs | InferenceArgs | UnshardingArgs:
    """get args for training / inference

    Args:
        mode (Mode): training / inference mode for running the program

    Returns:
        TrainingArgs | InferenceArgs | UnshardingArgs: args for training / inference
    """

    parser = ArgumentParser()
    parser.add_argument("--config", type=str, required=True, help="path for the config")
    args = parser.parse_args()

    config: dict = load_yaml(args.config)
    args: TrainingArgs | InferenceArgs | UnshardingArgs = _MODE_ARGS_MAP[mode](**config)

    set_logger(args.logging_args.logging_level, colored_log=args.logging_args.use_colored_logs)
    log_args(args)
    log_environment()

    return args


@run_rank_n
def log_args(args: TrainingArgs | InferenceArgs | UnshardingArgs) -> None:
    """log args

    Args:
        args (Union[TrainingArgs, InferenceArgs, UnshardingArgs]): args for training / inference
    """

    def _iterate_args_recursively(
        args: TrainingArgs | InferenceArgs | UnshardingArgs | dict | BaseArgs, prefix: str = ""
    ) -> None:
        result = []

        if isinstance(args, BaseArgs):
            args = vars(args)

        p = len(prefix)

        for k, v in args.items():
            suffix = "." * (48 - len(k) - p)

            if isinstance(v, (BaseArgs, dict)):
                if isinstance(v, dict) and len(v) == 0:
                    result.append(f"{prefix}{k} {suffix} " + r"{}")
                else:
                    kv_list_subargs = _iterate_args_recursively(v, prefix + " " * 4)
                    result.append(f"{prefix}{k}:\n" + "\n".join(kv_list_subargs))
            elif isinstance(v, list) and all([isinstance(v_, (BaseArgs, dict)) for v_ in v]):
                kv_list_subargs = []
                for v_ in v:
                    v_ = _iterate_args_recursively(v_, prefix + " " * 4)
                    kv_list_subargs.append(f"\n".join(v_))
                result.append(f"{prefix}{k}:\n" + ("\n" + " " * (p + 4) + "*" * (44 - p) + "\n").join(kv_list_subargs))
            else:
                result.append(f"{prefix}{k} {suffix} " + str(v))

        result.sort(key=lambda x: x.lower())
        return result

    log_rank_0(logging.INFO, "------------------------ arguments ------------------------")
    for line in _iterate_args_recursively(args):
        line = line.split("\n")
        for l in line:
            log_rank_0(logging.INFO, l)
    log_rank_0(logging.INFO, "-------------------- end of arguments ---------------------")


def _check_datasets(datasets: list[DatasetArgs]) -> None:
    assert len(datasets) != 0, "datasets cannot be an empty list"
    # check data_names are unique
    assert len(datasets) == len(
        set([dataset.data_name for dataset in datasets])
    ), "data_name should be unique for each dataset"<|MERGE_RESOLUTION|>--- conflicted
+++ resolved
@@ -339,15 +339,12 @@
     fsdp_algorithm: int = 1
     # whether to sync every gradient accumulation step
     sync_every_gradient_accumulation_step: bool = False
-<<<<<<< HEAD
     # total number of pipeline stages
     num_pipeline_stages: int = 1
     # pipeline parallel shedule to use
     pipeline_parallel_schedule: str = ""
-=======
     # whether to use async-TP
     use_async_tensor_parallel: bool = False
->>>>>>> d1298b71
 
     def model_post_init(self, __context: Any) -> None:
         # communication dtype
@@ -375,17 +372,15 @@
 
             assert self.fsdp_algorithm == 2, "FSDP-2 is required for using tensor parallel"
 
-<<<<<<< HEAD
         if self.pipeline_parallel_size > 1:
             _check_not_None([(self.num_pipeline_stages, "num_pipeline_stages")])
 
             assert (
                 self.num_pipeline_stages % self.pipeline_parallel_size == 0
             ), "num_pipeline_stages should be a multiple of pipeline_parallel_size"
-=======
+
         if self.use_async_tensor_parallel:
             assert self.sequence_parallel, "sequence parallel should be enabled for using async-TP"
->>>>>>> d1298b71
 
 
 class AimArgs(BaseArgs):
