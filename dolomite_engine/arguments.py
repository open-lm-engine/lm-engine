import logging
from argparse import ArgumentParser
from typing import Any

import transformers
from transformers import AutoModelForCausalLM, AutoModelForSeq2SeqLM

from .defaults import INPUT_FORMAT, OUTPUT_FORMAT
from .enums import (
    AttentionImplementation,
    ExperimentsTrackerName,
    FP8Backend,
    GradientCheckpointingMethod,
    Kernel,
    KLDivergenceMethod,
    LossMask,
    LRDecaySchedule,
    Mode,
    MoEImplementation,
    ParamsGroupMethod,
    TuningMethod,
)
from .kernels import add_kernel
from .utils import BaseArgs, load_yaml, log_environment, log_rank_0, normalize_dtype_string, run_rank_n, set_logger


def _check_not_None(object_name_list: list[tuple[Any, str]]) -> None:
    for obj, name in object_name_list:
        assert obj is not None, f"{name} cannot be None"


class RandomArgs(BaseArgs):
    # random seed
    seed: int = 42


class TokenizerArgs(BaseArgs):
    # override model's tokenizer with this
    tokenizer_name: str | None = None
    # add special tokens to the tokenizer
    additional_special_tokens: list[str] | None = None


class ModelArgs(BaseArgs):
    # model name on huggingface hub
    model_name: str | None = None
    # config class to load the model from
    pretrained_config: dict | None = None
    # model class on huggingface hub, for example: AutoModelForCausalLM, AutoModelForSeq2SeqLM
    model_class: str = None
    # trust remote code for models that are not directly supported by HuggingFace yet
    trust_remote_code: bool = False
    # attention implementation
    attention_implementation: AttentionImplementation | None = None
    # moe implementation (only works with MoEDolomiteForCausalLM)
    moe_implementation: MoEImplementation | None = None
    # whether to use padding free transformer: https://huggingface.co/blog/mayank-mishra/padding-free-transformer
    use_padding_free_transformer: bool = False
    # use lower memory to initialize model
    efficient_initialization: bool = False
    # whether to reset attention masks for pretraining
    reset_attention_mask: bool = False
    # whether to reset position ids for pretraining
    reset_position_ids: bool = False

    def model_post_init(self, __context: Any) -> None:
        _check_not_None([(self.model_class, "model_class")])

        # model_name
        if self.model_name is None:
            _check_not_None([(self.pretrained_config, "pretrained_config")])
        else:
            assert self.pretrained_config is None, "pretrained_config shouldn't be specified with model_name"

        assert self.model_class in [
            AutoModelForCausalLM.__name__,
            AutoModelForSeq2SeqLM.__name__,
        ], f"unexpected model_class ({self.model_class})"

        self.model_class: AutoModelForCausalLM | AutoModelForSeq2SeqLM = getattr(transformers, self.model_class)


class LoRAArgs(BaseArgs):
    # lora rank
    lora_rank: int = None
    # the scaling factor for the low-rank matrices
    lora_alpha: float = 32.0
    # the dropout probability of the LoRA layers
    lora_dropout: float = 0.1

    def model_post_init(self, __context: Any) -> None:
        _check_not_None([(self.lora_rank, "lora_rank")])


class TuningArgs(BaseArgs):
    # type of tuning, full finetuning or PEFT
    tuning_method: TuningMethod = None
    # lora related arguments
    lora_args: LoRAArgs | None = None

    def model_post_init(self, __context: Any) -> None:
        _check_not_None([(self.tuning_method, "tuning_method")])

        # check whether the arguments specified are valid
        if self.tuning_method in [TuningMethod.full_finetuning, TuningMethod.pretraining]:
            assert self.lora_args is None, "load_args should not be specified with full_finetuning or pretraining"


class TrainingParameters(BaseArgs):
    # whether to use sequential sampler for validation
    ignore_sampling_proportion_for_validation: bool = False
    # number of training steps
    num_training_steps: int | None = None
    # gradient accumulation steps
    gradient_accumulation_steps: int = 1
    # interval for evaluation
    eval_interval: int | None = None
    # batch size per GPU for ZeRO-DP
    micro_batch_size: int = None
    # whether to use val dataset for validation during training
    eval_during_training: bool = True
    # masking methodology of loss function input
    loss_mask: LossMask = LossMask.output_only
    # gradient clip value
    gradient_clipping: float | None = 1

    def model_post_init(self, __context: Any) -> None:
        _check_not_None([(self.num_training_steps, "num_training_steps"), (self.micro_batch_size, "micro_batch_size")])

        # eval_interval
        if self.eval_during_training:
            _check_not_None([(self.eval_interval, "eval_interval")])


class SaveArgs(BaseArgs):
    # path to save checkpoints
    save_path: str = None
    # interval for checkpointing
    save_interval: int = None
    # whether to save optimizer
    save_optimizer: bool = True

    def model_post_init(self, __context: Any) -> None:
        _check_not_None([(self.save_path, "save_path"), (self.save_interval, "save_interval")])


class LoadArgs(BaseArgs):
    # path to load checkpoints
    load_path: str = None
    # iteration to load
    iteration: int | None = None
    # whether to load optimizer
    load_optimizer: bool = True
    # whether to load lr_scheduler
    load_lr_scheduler: bool = True
    # whether to load rng state
    load_rng_state: bool = True
    # whether to resume dataloader
    load_dataloader_state: bool = True
    # whether to resume experiments tracker
    load_experiments_tracker_state: bool = True
    # whether to load starting iteration
    load_starting_iteration: bool = True
    # whether to resume learning rate during training
    # this is a NO-OP if we are loading LR scheduler
    resume_learning_rate: bool = True

    def model_post_init(self, __context: Any) -> None:
        _check_not_None([(self.load_path, "load_path")])

        if not self.load_optimizer:
            assert (
                not self.load_lr_scheduler
            ), "lr_scheduler loading doesn't make sense if you aren't loading optimizer"

        if self.load_lr_scheduler:
            assert self.resume_learning_rate, "resume learning rate needs to be True when reloading LR scheduler"


class DatasetArgs(BaseArgs):
    # dataset class
    class_name: str = None
    # class args for dataset
    class_args: dict = {}
    # dataset name
    data_name: str = None
    # formatting to use for input
    input_format: str = INPUT_FORMAT
    # formatting to use for output
    output_format: str = OUTPUT_FORMAT
    # data sampling proportions
    data_sampling_ratio: int = None
    # max tokens for input text
    max_input_tokens: int | None = None
    # max tokens for output text
    max_output_tokens: int | None = None

    def model_post_init(self, __context: Any) -> None:
        _check_not_None([(self.class_name, "dataset class_name"), (self.data_name, "data_name")])

        # data_sampling_ratios
        if self.data_sampling_ratio is not None:
            assert self.data_sampling_ratio > 0, "data_sampling_ratio should be a positive integer"


class OptimizerArgs(BaseArgs):
    # optimizer class
    class_name: str = "TorchAdamW"
    # how to create param groups
    params_group_method: ParamsGroupMethod | None = None
    # class args for optimizer
    class_args: dict = {
        "lr": 1e-5,
        "weight_decay": 0.1,
        "betas": [0.9, 0.95],
        "eps": 1e-10,
    }

    def model_post_init(self, __context: Any) -> None:
        _check_not_None([(self.class_name, "optimizer class_name")])


class LRSchedulerArgs(BaseArgs):
    # warmup steps
    num_warmup_steps: int = 200
    # constant steps after warmup and before decay
    num_constant_steps: int = 0
    # decays steps after constant steps, if None then all remaining steps are for decay
    num_decay_steps: int | None = None
    # lr scheduler for decay
    lr_decay_style: LRDecaySchedule = LRDecaySchedule.cosine
    # decay factor * max_lr = min_lr (ratio of min_lr and max_lr)
    lr_decay_factor: float = 0.1
    # coefficients to use in advanced LR schedules, including power
    # {"a": batch_size, "b": -0.51, "c": batch_size * sequence_length}
    extra_lr_scheduler_args: dict = {}


class MixedPrecisionArgs(BaseArgs):
    # dtype to use for training / inference
    dtype: str = "fp32"
    # fp8 backend
    fp8_backend: FP8Backend | None = None

    def model_post_init(self, __context: Any) -> None:
        # dtype
        self.dtype = normalize_dtype_string(self.dtype)

        # fp8_backend
        if self.dtype != "fp8":
            assert self.fp8_backend is None, "fp8_backend specified without fp8 dtype"


class ZeroTopologyArgs(BaseArgs):
    # GPUs to use for replication
    data_parallel_replication_world_size: int | None = None
    # GPUs to use for sharding
    data_parallel_sharding_world_size: int | None = None

    def model_post_init(self, __context: Any) -> None:
        if self.data_parallel_replication_world_size is None:
            assert (
                self.data_parallel_sharding_world_size is None
            ), "data_parallel_replication_world_size needs to be specified with data_parallel_sharding_world_size"
        else:
            assert (
                self.data_parallel_sharding_world_size is not None
            ), "data_parallel_sharding_world_size needs to be specified with data_parallel_replication_world_size"


class DistributedArgs(BaseArgs):
    # ZeRO stage
    stage: int = 3
    # overlap communication with computation
    overlap_comm: bool = False
    # use contiguous buffers for gradients, requires more memory if enabled
    contiguous_gradients: bool = False
    # train with CPU offloading to save GPU memory
    cpu_offload: bool = False
    # whether to use gradient checkpointing, enabling leads to lower memory usage with increased step time
    gradient_checkpointing_method: GradientCheckpointingMethod | None = None
    # gradient checkpointint args
    gradient_checkpointing_args: dict = {}
    # zero topology
    zero_topology: ZeroTopologyArgs = ZeroTopologyArgs()
    # communication dtype
    communication_dtype: str | None = None
    # whether to use torch.compile
    torch_compile: bool = False
    # whether to use a dispatching dataloader
    dispatching_dataloader: bool = False
    # tensor parallel world size
    tensor_parallel_world_size: int = 1
    # tensor parallel embeddings
    tensor_parallel_word_embeddings: bool = False
    # whether to use sequence parallel
    sequence_parallel: bool = False
    # pipeline parallel world size
    pipeline_parallel_world_size: int = 1
    # data parallel world size
    data_parallel_size: int | None = None
    # distributed timeout for NCCL in minutes
    timeout_minutes: int | None = None
    # fsdp algorithm
    fsdp_algorithm: int = 1
    # whether to sync every gradient accumulation step
    sync_every_gradient_accumulation_step: bool = False
<<<<<<< HEAD
=======
    # total number of pipeline stages
    num_pipeline_stages: int = 1
    # pipeline parallel shedule to use
    pipeline_parallel_schedule: str | None = None
>>>>>>> 2ec77092
    # whether to use async-TP
    use_async_tensor_parallel: bool = False

    def model_post_init(self, __context: Any) -> None:
        # communication dtype
        if self.communication_dtype is not None:
            self.communication_dtype = normalize_dtype_string(self.communication_dtype)

        if self.sequence_parallel:
            assert self.tensor_parallel_world_size > 1, "tensor parallel needs to be enabled for sequence parallel"

        if self.tensor_parallel_word_embeddings:
            assert (
                self.tensor_parallel_world_size > 1
            ), "tensor parallel needs to be enabled when using tensor parallel work embeddings"

        if self.tensor_parallel_world_size > 1:
            assert self.fsdp_algorithm == 2, "FSDP-2 is required for using tensor parallel"

        if self.use_async_tensor_parallel:
            assert self.sequence_parallel, "sequence parallel should be enabled for using async-TP"

        assert (
            self.num_pipeline_stages % self.pipeline_parallel_world_size == 0
        ), "num_pipeline_stages should be a multiple of pipeline_parallel_world_size"

        if self.num_pipeline_stages > 1:
            _check_not_None([(self.pipeline_parallel_schedule, "pipeline_parallel_schedule")])


class AimArgs(BaseArgs):
    # aim repo, experiment logs are saved here
    repo: str = None
    # name of the experiment
    experiment: str = None

    def model_post_init(self, __context: Any) -> None:
        _check_not_None([(self.repo, "repo"), (self.experiment, "experiment")])


class WandBArgs(BaseArgs):
    # aim repo, experiment logs are saved here
    project: str = None
    # name of the experiment
    name: str = None
    # run hash for the experiment
    entity: str | None = None

    def model_post_init(self, __context: Any) -> None:
        _check_not_None([(self.project, "project"), (self.name, "name")])


class LoggingArgs(BaseArgs):
    # logging level
    logging_level: str = "INFO"
    # log interval
    log_interval: int = 1
    # arguments if using aim
    aim_args: AimArgs | None = None
    # arguments if using wandb
    wandb_args: WandBArgs | None = None
    # experiment tracker to use (aim or wandb)
    experiments_tracker_name: ExperimentsTrackerName | None = None
    # whether to use colored logs
    use_colored_logs: bool = False
    # torch profiler trace path, specifying a path will enable the torch profiler
    # this can cause some performance impact so use sparingly
    torch_profiler_trace_path: str | None = None

    def model_post_init(self, __context: Any) -> None:
        if self.experiments_tracker_name == ExperimentsTrackerName.aim:
            _check_not_None([(self.aim_args, "aim_args")])
        elif self.experiments_tracker_name == ExperimentsTrackerName.wandb:
            _check_not_None([(self.wandb_args, "wandb_args")])


class ResearchArgs(BaseArgs):
    # Scalar of noise to inject into input embeddings
    # https://arxiv.org/abs/2310.05914
    neft_alpha: float | None = None


class KernelArgs(BaseArgs):
    # Scalar of noise to inject into input embeddings
    # https://arxiv.org/abs/2310.05914
    kernels: list[Kernel] | None = None

    def model_post_init(self, __context: Any) -> None:
        if self.kernels is not None:
            for kernel in self.kernels:
                add_kernel(kernel)


class TeacherArgs(BaseArgs):
    # model class on huggingface hub, for example: AutoModelForCausalLM, AutoModelForSeq2SeqLM
    model_class: str = None
    # model name on huggingface hub
    model_name: str | None = None
    # teacher dtype
    dtype: str = "fp32"
    # KL divergence method
    kl_divergence_method: KLDivergenceMethod = None
    # KL divergence weight
    kl_divergence_weight: float = 1

    def model_post_init(self, __context: Any) -> None:
        # dtype
        self.dtype = normalize_dtype_string(self.dtype)

        assert self.model_class in [
            AutoModelForCausalLM.__name__,
            AutoModelForSeq2SeqLM.__name__,
        ], f"unexpected model_class ({self.model_class})"

        self.model_class: AutoModelForCausalLM | AutoModelForSeq2SeqLM = getattr(transformers, self.model_class)

        _check_not_None([(self.kl_divergence_method, "kl_divergence_method")])


class TrainingArgs(BaseArgs):
    # randomization related arguments
    random_args: RandomArgs = RandomArgs()
    # tokenizer related arguments
    tokenizer_args: TokenizerArgs = TokenizerArgs()
    # model related arguments
    model_args: ModelArgs = None
    # tuning related arguments
    tuning_args: TuningArgs = None
    # optimizer related arguments
    optimizer_args: OptimizerArgs = OptimizerArgs()
    # lr_scheduler related arguments
    lr_scheduler_args: LRSchedulerArgs = LRSchedulerArgs()
    # list of datasets to use
    datasets: list[DatasetArgs] = []
    # save related arguments
    save_args: SaveArgs = None
    # load related arguments
    load_args: LoadArgs | None = None
    # training parameters
    training_parameters: TrainingParameters | None = None
    # logging related arguments
    logging_args: LoggingArgs = LoggingArgs()
    # mixed precision related arguments
    mixed_precision_args: MixedPrecisionArgs = MixedPrecisionArgs()
    # distributed training related arguments
    distributed_args: DistributedArgs = DistributedArgs()
    # research args
    research_args: ResearchArgs = ResearchArgs()
    # kernel args
    kernel_args: KernelArgs = KernelArgs()

    def model_post_init(self, __context: Any) -> None:
        _check_not_None(
            [
                (self.model_args, "model_args"),
                (self.tuning_args, "tuning_args"),
                (self.save_args, "save_args"),
                (self.datasets, "datasets"),
            ]
        )

        # datasets
        _check_datasets(self.datasets)

        if self.distributed_args.num_pipeline_stages > 1 and self.training_parameters.eval_during_training:
            raise NotImplementedError("evaluation is not supported with pipeline parallel")


class GenerationParameters(BaseArgs):
    # batch size
    batch_size: int = None
    # sample or greedy
    do_sample: bool | None = None
    # max new tokens to generate
    max_new_tokens: int = None
    # temperature
    temperature: float | None = None
    # top k
    top_k: int | None = None
    # top p
    top_p: float | None = None

    def model_post_init(self, __context: Any) -> None:
        _check_not_None([(self.batch_size, "batch_size"), (self.max_new_tokens, "max_new_tokens")])


class InferenceArgs(BaseArgs):
    # randomization related arguments
    random_args: RandomArgs = RandomArgs()
    # tokenizer related arguments
    tokenizer_args: TokenizerArgs = TokenizerArgs()
    # model related arguments
    model_args: ModelArgs | None = None
    # list of datasets to use
    datasets: list[DatasetArgs] = []
    # load related arguments
    load_args: LoadArgs | None = None
    # generation parameters
    generation_parameters: GenerationParameters = None
    # mixed precision related arguments
    mixed_precision_args: MixedPrecisionArgs = MixedPrecisionArgs()
    # logging related arguments
    logging_args: LoggingArgs = LoggingArgs()
    # output dir
    output_dir: str = None
    # kernel args
    kernel_args: KernelArgs = KernelArgs()

    def model_post_init(self, __context: Any) -> None:
        _check_not_None(
            [
                (self.datasets, "datasets"),
                (self.generation_parameters, "generation_parameters"),
                (self.output_dir, "output_dir"),
            ]
        )

        if self.load_args is None:
            assert self.model_args is not None, "model_args need to be specified if load_args are not specified"
        else:
            assert self.model_args is None, "model_args can't be specified with load_args"

        # datasets
        _check_datasets(self.datasets)


class UnshardingArgs(BaseArgs):
    # load related arguments
    load_args: LoadArgs = None
    # unsharded path
    unsharded_path: str = None
    # mixed precision related arguments
    mixed_precision_args: MixedPrecisionArgs = MixedPrecisionArgs()
    # logging related arguments
    logging_args: LoggingArgs = LoggingArgs()
    # kernel args
    kernel_args: KernelArgs = KernelArgs()

    def model_post_init(self, __context: Any) -> None:
        _check_not_None([(self.load_args, "load_args"), (self.unsharded_path, "unsharded_path")])


class DistillationArgs(TrainingArgs):
    # teacher model arguments
    teacher_args: TeacherArgs = None
    # kernel args
    kernel_args: KernelArgs = KernelArgs()

    def model_post_init(self, __context: Any) -> None:
        _check_not_None([(self.teacher_args, "teacher_args")])

        super().model_post_init(__context)


_MODE_ARGS_MAP = {
    Mode.training: TrainingArgs,
    Mode.inference: InferenceArgs,
    Mode.unsharding: UnshardingArgs,
    Mode.distillation: DistillationArgs,
}


def get_args(mode: Mode) -> TrainingArgs | InferenceArgs | UnshardingArgs:
    """get args for training / inference

    Args:
        mode (Mode): training / inference mode for running the program

    Returns:
        TrainingArgs | InferenceArgs | UnshardingArgs: args for training / inference
    """

    parser = ArgumentParser()
    parser.add_argument("--config", type=str, required=True, help="path for the config")
    args = parser.parse_args()

    config: dict = load_yaml(args.config)
    args: TrainingArgs | InferenceArgs | UnshardingArgs = _MODE_ARGS_MAP[mode](**config)

    set_logger(args.logging_args.logging_level, colored_log=args.logging_args.use_colored_logs)
    log_args(args)
    log_environment()

    return args


@run_rank_n
def log_args(args: TrainingArgs | InferenceArgs | UnshardingArgs) -> None:
    """log args

    Args:
        args (Union[TrainingArgs, InferenceArgs, UnshardingArgs]): args for training / inference
    """

    def _iterate_args_recursively(
        args: TrainingArgs | InferenceArgs | UnshardingArgs | dict | BaseArgs, prefix: str = ""
    ) -> None:
        result = []

        if isinstance(args, BaseArgs):
            args = vars(args)

        p = len(prefix)

        for k, v in args.items():
            suffix = "." * (48 - len(k) - p)

            if isinstance(v, (BaseArgs, dict)):
                if isinstance(v, dict) and len(v) == 0:
                    result.append(f"{prefix}{k} {suffix} " + r"{}")
                else:
                    kv_list_subargs = _iterate_args_recursively(v, prefix + " " * 4)
                    result.append(f"{prefix}{k}:\n" + "\n".join(kv_list_subargs))
            elif isinstance(v, list) and all([isinstance(v_, (BaseArgs, dict)) for v_ in v]):
                kv_list_subargs = []
                for v_ in v:
                    v_ = _iterate_args_recursively(v_, prefix + " " * 4)
                    kv_list_subargs.append(f"\n".join(v_))
                result.append(f"{prefix}{k}:\n" + ("\n" + " " * (p + 4) + "*" * (44 - p) + "\n").join(kv_list_subargs))
            else:
                result.append(f"{prefix}{k} {suffix} " + str(v))

        result.sort(key=lambda x: x.lower())
        return result

    log_rank_0(logging.INFO, "------------------------ arguments ------------------------")
    for line in _iterate_args_recursively(args):
        line = line.split("\n")
        for l in line:
            log_rank_0(logging.INFO, l)
    log_rank_0(logging.INFO, "-------------------- end of arguments ---------------------")


def _check_datasets(datasets: list[DatasetArgs]) -> None:
    assert len(datasets) != 0, "datasets cannot be an empty list"
    # check data_names are unique
    assert len(datasets) == len(
        set([dataset.data_name for dataset in datasets])
    ), "data_name should be unique for each dataset"<|MERGE_RESOLUTION|>--- conflicted
+++ resolved
@@ -305,13 +305,10 @@
     fsdp_algorithm: int = 1
     # whether to sync every gradient accumulation step
     sync_every_gradient_accumulation_step: bool = False
-<<<<<<< HEAD
-=======
     # total number of pipeline stages
     num_pipeline_stages: int = 1
     # pipeline parallel shedule to use
     pipeline_parallel_schedule: str | None = None
->>>>>>> 2ec77092
     # whether to use async-TP
     use_async_tensor_parallel: bool = False
 
