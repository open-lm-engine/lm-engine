--- conflicted
+++ resolved
@@ -335,13 +335,7 @@
         model.load_state_dict(state, strict=strict)
     elif distributed_backend == DistributedBackend.torch:
         if args_from_checkpoint.distributed_args.fsdp_algorithm == 1:
-<<<<<<< HEAD
-            state = torch.load(
-                f"{_get_model_path(_get_base_path(load_path, iteration))}.pt", map_location="cpu", weights_only=True
-            )
-=======
             state = torch.load(f"{_get_model_path(_get_base_path(load_path, iteration))}.pt", map_location="cpu")
->>>>>>> d924cf18
         else:
             state = {}
             _load_state_dict(
