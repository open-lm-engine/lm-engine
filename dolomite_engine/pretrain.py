import logging
import time
from contextlib import nullcontext
from functools import partial

import torch
from torch.distributed.pipelining.schedules import _PipelineSchedule
from torch.distributed.tensor.parallel import loss_parallel
from torch.utils.data import DataLoader
from transformers import set_seed

from .arguments import TrainingArgs, get_args
from .checkpointing import load_checkpoint_for_training, save_checkpoint
from .communication import Communication
from .containers import LRSchedulerContainer, ModelContainer, OptimizerContainer, log_model_optimizer_container
from .data import get_megatron_gpt_dataloaders, get_next_batch
from .distributed import dtensor_to_tensor, wrap_model_container_for_distributed_training
from .enums import FP8Backend, Mode, TuningMethod
from .model_wrapper import get_model_container
from .optimization import get_optimizer_container, get_scheduler_container
from .train_utils import all_reduce_metrics_tracker, get_model_tflops, get_torch_profiler, track_metrics, train_step
from .utils import (
    ExperimentsTracker,
    MetricsTrackingDict,
    ProcessGroupManager,
    StepTracker,
    init_distributed,
    is_transformer_engine_available,
    log_rank_0,
    setup_tf32,
)


if is_transformer_engine_available():
    import transformer_engine.pytorch as te
    from transformer_engine.common.recipe import DelayedScaling, Format


def track_val_metrics(
    global_step: int,
    experiments_tracker: ExperimentsTracker,
    metrics_tracker: MetricsTrackingDict,
    group_name: str | None = None,
) -> None:
    """tracks metrics like validation loss

    Args:
        global_step (int): global step during training
        experiments_tracker (ExperimentsTracker): experiments tracker
        metrics_tracker (MetricsTrackingDict): metrics tracker
        group_name (str | None): group name for the validation / test set
    """

    context = "val"

    message = f"step = {global_step}"
    if group_name is not None:
        message += f", group_name = {group_name}"

    for key in metrics_tracker:
        message += f", {context}-{key} = {metrics_tracker[key]:.4f}"

    log_rank_0(logging.INFO, message)

    if group_name is None:
        message = metrics_tracker.get_dict()
    else:
        message = {}
        for key in metrics_tracker:
            message[f"{group_name}-{key}"] = metrics_tracker[key]

    experiments_tracker.track(message, step=global_step, context=context)


def train(
    args: TrainingArgs,
    model_container: ModelContainer,
    pipeline_schedule: _PipelineSchedule,
    optimizer_container: OptimizerContainer,
    lr_scheduler_container: LRSchedulerContainer,
    train_dataloader: DataLoader,
    val_dataloaders: list[DataLoader],
    test_dataloaders: list[DataLoader],
    experiments_tracker: ExperimentsTracker,
    starting_iteration: int = 0,
) -> None:
    """main training loop for the program

    Args:
        args (TrainingArgs): training args
        model_container (ModelContainer): container of models
        pipeline_schedule (_PipelineSchedule): pipeline schedule
        optimizer_container (OptimizerContainer): container of optimizers
        lr_scheduler_container (LRSchedulerContainer): container of learning rate schedulers
        train_dataloader (DataLoader): training dataloader
        val_dataloaders (list[DataLoader]): validation dataloaders
        test_dataloaders (list[DataLoader]): test dataloaders
        experiments_tracker (ExperimentsTracker): metrics tracker
        starting_iteration (int): starting iteration
    """

    num_training_steps = args.training_parameters.num_training_steps
    gradient_accumulation_steps = args.training_parameters.gradient_accumulation_steps
    gradient_clipping = args.training_parameters.gradient_clipping

    eval_during_training = args.training_parameters.eval_during_training
    eval_interval = args.training_parameters.eval_interval
    save_interval = args.save_args.save_interval
    log_interval = args.logging_args.log_interval

    val_weighted_split_paths = args.datasets[0].class_args.get("val_weighted_split_paths")
    group_names = [None]
    if val_weighted_split_paths is not None:
        group_names = [key for key in val_weighted_split_paths.keys()[0]]

    model_container.train()

    if eval_during_training:
        eval_steps = args.datasets[0].class_args.get("eval_steps")
        evaluate(val_dataloaders, model_container, starting_iteration, experiments_tracker, eval_steps, group_names)

    micro_batch_size = args.training_parameters.micro_batch_size
    sequence_length = args.datasets[0].class_args.get("sequence_length")
<<<<<<< HEAD
=======
    local_batch_size = micro_batch_size * gradient_accumulation_steps
    global_batch_size = local_batch_size * ProcessGroupManager.get_data_parallel_world_size()
    tokens_per_batch = global_batch_size * sequence_length

>>>>>>> 2ec77092
    dp_world_size = ProcessGroupManager.get_data_parallel_world_size()
    global_batch_size = micro_batch_size * gradient_accumulation_steps * dp_world_size
    tokens_per_batch = global_batch_size * sequence_length

    # model flops per GPU
    model_flops = (
        get_model_tflops(
            config=model_container[0].config,
            batch_size=global_batch_size,
            sequence_length=sequence_length,
            gradient_checkpointing_method=args.distributed_args.gradient_checkpointing_method,
            gradient_checkpointing_args=args.distributed_args.gradient_checkpointing_args,
        )
        / ProcessGroupManager.get_world_size()
    )

    forward_context = (
        partial(
            te.fp8_autocast,
            enabled=True,
            fp8_recipe=DelayedScaling(fp8_format=Format.HYBRID, amax_history_len=16, amax_compute_algo="max"),
        )
        if args.mixed_precision_args.dtype == "fp8" and args.mixed_precision_args.fp8_backend == FP8Backend.nvte
        else nullcontext
    )

    backward_context = loss_parallel if args.distributed_args.tensor_parallel_word_embeddings else nullcontext

    torch_profiler = get_torch_profiler(args.logging_args.torch_profiler_trace_path)

    if torch_profiler is not None:
        torch_profiler.__enter__()

    start_time = time.perf_counter()
    steps_since_start_time = 0
    metrics_tracker = MetricsTrackingDict({})

    global_step = starting_iteration
    while global_step < num_training_steps:
        global_step += 1
        steps_since_start_time += 1

        loss_step_dict = train_step(
            model_container=model_container,
            pipeline_schedule=pipeline_schedule,
            optimizer_container=optimizer_container,
            lr_scheduler_container=lr_scheduler_container,
            train_dataloader=train_dataloader,
            gradient_accumulation_steps=gradient_accumulation_steps,
            gradient_clipping=gradient_clipping,
            forward_context=forward_context,
            backward_context=backward_context,
            sync_every_gradient_accumulation_step=args.distributed_args.sync_every_gradient_accumulation_step,
            is_pipeline_parallel_enabled=args.distributed_args.num_pipeline_stages > 1,
            local_batch_size=local_batch_size,
            micro_batch_size=micro_batch_size,
            sequence_length=sequence_length,
        )

        metrics_tracker = metrics_tracker + loss_step_dict

        if torch_profiler is not None:
            torch_profiler.step()

        if global_step % log_interval == 0:
            metrics_tracker = metrics_tracker / log_interval

            time_elapsed = time.perf_counter() - start_time
            step_time = time_elapsed / steps_since_start_time

            metrics_tracker["learning_rate"] = lr_scheduler_container[0].get_lr()[0]

            if model_flops is not None:
                metrics_tracker["FLOPs"] = model_flops * steps_since_start_time / time_elapsed

            metrics_tracker["billion_tokens_per_day"] = tokens_per_batch * 86400 / step_time / 1e9
            metrics_tracker["step_time (sec)"] = step_time

            track_metrics(
                global_step=global_step,
                experiments_tracker=experiments_tracker,
                metrics_tracker=metrics_tracker,
                context="train",
            )

            start_time = time.perf_counter()
            steps_since_start_time = 0
            metrics_tracker = MetricsTrackingDict({})

        if eval_during_training and (global_step % eval_interval == 0 or global_step == num_training_steps):
            evaluate(val_dataloaders, model_container, global_step, experiments_tracker, eval_steps, group_names)

        if global_step % save_interval == 0 or global_step == num_training_steps:
            save_checkpoint(
                args=args,
                model_container=model_container,
                optimizer_container=optimizer_container,
                lr_scheduler_container=lr_scheduler_container,
                train_dataloader=None,
                experiments_tracker=experiments_tracker,
                iteration=global_step,
                metadata={
                    "consumed_samples": global_step * micro_batch_size * gradient_accumulation_steps * dp_world_size
                },
            )

            start_time = time.perf_counter()
            steps_since_start_time = 0

    if eval_during_training:
        evaluate(test_dataloaders, model_container, global_step, experiments_tracker, eval_steps, group_names)

    if torch_profiler is not None:
        torch_profiler.__exit__()


@torch.no_grad()
def evaluate(
    val_dataloaders: list[DataLoader],
    model_container: ModelContainer,
    global_step: int,
    experiments_tracker: ExperimentsTracker,
    eval_steps: int,
    group_names: list[str],
) -> float:
    """main validation loop for the program

    Args:
        val_dataloaders (list[DataLoader]): list of validation dataloaders
        model_container (ModelContainer): container of models
        global_step (int): global step during training
        experiments_tracker (ExperimentsTracker): metrics tracker
        eval_steps (int): number of steps to run eval for
        group_names (list[str]): names of the datasets in validation/test group

    Returns:
        MetricsTrackingDict: metrics tracker
    """

    assert len(model_container) == 1
    model = model_container[0]

    if ProcessGroupManager.is_tensor_parallel_enabled():
        # other tensor parallel ranks need to be told if val dataloader is None or not
        is_val_dataloader_none = (
            val_dataloaders is None or len(val_dataloaders) == 0
            if ProcessGroupManager.is_tensor_parallel_first_rank()
            else None
        )
        is_val_dataloader_none = Communication.broadcast_object(
            is_val_dataloader_none,
            src=ProcessGroupManager.get_tensor_parallel_first_rank(),
            group=ProcessGroupManager.get_tensor_parallel_group(),
        )
    else:
        is_val_dataloader_none = val_dataloaders is None or len(val_dataloaders) == 0

    if is_val_dataloader_none:
        return

    model.eval()

    for group_name, val_dataloader in zip(group_names, val_dataloaders):
        metrics_tracker = MetricsTrackingDict({})

        for _ in range(eval_steps):
            batch = get_next_batch(val_dataloader)
            loss_step_dict = model(batch)
            metrics_tracker = metrics_tracker + loss_step_dict

        metrics_tracker = metrics_tracker / eval_steps

        for key in metrics_tracker:
            metrics_tracker[key] = dtensor_to_tensor(metrics_tracker[key])

        metrics_tracker = all_reduce_metrics_tracker(metrics_tracker)

        track_val_metrics(
            global_step=global_step,
            experiments_tracker=experiments_tracker,
            metrics_tracker=metrics_tracker,
            group_name=group_name,
        )

    model.train()

    return metrics_tracker


def main(mode: Mode = Mode.training) -> None:
    """main program"""

    setup_tf32()

    args: TrainingArgs = get_args(mode)

    if mode == Mode.training:
        assert (
            args.tuning_args.tuning_method == TuningMethod.pretraining
        ), f"unexpected tuning method ({args.tuning_args.tuning_method})"
    elif mode == Mode.distillation:
        assert args.distributed_args.fsdp_algorithm == 2, "Distillation is only supported with FSDP-2"

        assert (
            args.tuning_args.tuning_method == TuningMethod.distillation
        ), f"unexpected tuning method ({args.tuning_args.tuning_method})"

    # initialize distributed with nccl for multi-node communications
    init_distributed(
        tensor_parallel_world_size=args.distributed_args.tensor_parallel_world_size,
        pipeline_parallel_world_size=args.distributed_args.pipeline_parallel_world_size,
        data_parallel_size=args.distributed_args.data_parallel_size,
        data_parallel_replication_world_size=args.distributed_args.zero_topology.data_parallel_replication_world_size,
        data_parallel_sharding_world_size=args.distributed_args.zero_topology.data_parallel_sharding_world_size,
        zero_stage=args.distributed_args.stage,
        timeout_minutes=args.distributed_args.timeout_minutes,
        use_async_tensor_parallel=args.distributed_args.use_async_tensor_parallel,
<<<<<<< HEAD
=======
    )

    StepTracker(
        micro_batch_size=args.training_parameters.micro_batch_size,
        gradient_accumulation_steps=args.training_parameters.gradient_accumulation_steps,
>>>>>>> 2ec77092
    )

    set_seed(args.random_args.seed)

    if mode == Mode.distillation:
        assert args.distributed_args.num_pipeline_stages == 1, "pipeline parallel is not supported with distillation"

    model_container = get_model_container(args, mode)
    model_container, pipeline_schedule = wrap_model_container_for_distributed_training(args, model_container)

    optimizer_container = get_optimizer_container(
        optimizer_class_name=args.optimizer_args.class_name,
        optimizer_class_args=args.optimizer_args.class_args,
        model_container=model_container,
        params_group_method=args.optimizer_args.params_group_method,
    )

    lr_scheduler_container = get_scheduler_container(
        optimizer_container=optimizer_container,
        num_warmup_steps=args.lr_scheduler_args.num_warmup_steps,
        num_constant_steps=args.lr_scheduler_args.num_constant_steps,
        num_decay_steps=args.lr_scheduler_args.num_decay_steps,
        num_training_steps=args.training_parameters.num_training_steps,
        lr_decay_style=args.lr_scheduler_args.lr_decay_style,
        lr_decay_factor=args.lr_scheduler_args.lr_decay_factor,
        extra_lr_scheduler_args=args.lr_scheduler_args.extra_lr_scheduler_args,
    )

    log_model_optimizer_container(model_container, optimizer_container)

    starting_iteration = 0
    metadata = None
    experiments_tracker_state_dict = None
    if args.load_args is not None:
        starting_iteration, metadata, experiments_tracker_state_dict = load_checkpoint_for_training(
            args, model_container, optimizer_container, lr_scheduler_container, None
        )

        # metadata field contains the dataloader state so we need to reset it here
        if not args.load_args.load_dataloader_state and metadata is not None:
            metadata["consumed_samples"] = 0

    train_dataloader, val_dataloaders, test_dataloaders = get_megatron_gpt_dataloaders(
        args, model_container[0].tokenizer, 0 if metadata is None else metadata["consumed_samples"]
    )

    experiments_tracker = ExperimentsTracker(
        args.logging_args.experiments_tracker_name,
        args.logging_args.aim_args,
        args.logging_args.wandb_args,
        checkpoint_metadata=experiments_tracker_state_dict,
    )
    # track all hyperparams in args
    experiments_tracker.log_args(args)

    # main training loop
    train(
        args,
        model_container=model_container,
        pipeline_schedule=pipeline_schedule,
        optimizer_container=optimizer_container,
        lr_scheduler_container=lr_scheduler_container,
        train_dataloader=train_dataloader,
        val_dataloaders=val_dataloaders,
        test_dataloaders=test_dataloaders,
        experiments_tracker=experiments_tracker,
        starting_iteration=starting_iteration,
    )

    ProcessGroupManager.destroy_process_groups()


if __name__ == "__main__":
    main()<|MERGE_RESOLUTION|>--- conflicted
+++ resolved
@@ -121,13 +121,10 @@
 
     micro_batch_size = args.training_parameters.micro_batch_size
     sequence_length = args.datasets[0].class_args.get("sequence_length")
-<<<<<<< HEAD
-=======
     local_batch_size = micro_batch_size * gradient_accumulation_steps
     global_batch_size = local_batch_size * ProcessGroupManager.get_data_parallel_world_size()
     tokens_per_batch = global_batch_size * sequence_length
 
->>>>>>> 2ec77092
     dp_world_size = ProcessGroupManager.get_data_parallel_world_size()
     global_batch_size = micro_batch_size * gradient_accumulation_steps * dp_world_size
     tokens_per_batch = global_batch_size * sequence_length
@@ -345,14 +342,11 @@
         zero_stage=args.distributed_args.stage,
         timeout_minutes=args.distributed_args.timeout_minutes,
         use_async_tensor_parallel=args.distributed_args.use_async_tensor_parallel,
-<<<<<<< HEAD
-=======
     )
 
     StepTracker(
         micro_batch_size=args.training_parameters.micro_batch_size,
         gradient_accumulation_steps=args.training_parameters.gradient_accumulation_steps,
->>>>>>> 2ec77092
     )
 
     set_seed(args.random_args.seed)
