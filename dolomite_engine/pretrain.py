--- conflicted
+++ resolved
@@ -262,7 +262,6 @@
         MetricsTrackingDict: metrics tracker
     """
 
-<<<<<<< HEAD
     if ProcessGroupManager.get_pipeline_parallel_world_size() > 1:
         raise NotImplementedError(
             "pipeline parallel doesn't support evaluation yet, pass eval_during_training = false"
@@ -271,12 +270,7 @@
     assert len(model_container) == 1
     model = model_container[0]
 
-    tp_world_size = ProcessGroupManager.get_tensor_parallel_world_size()
-
-    if tp_world_size > 1:
-=======
     if ProcessGroupManager.is_tensor_parallel_enabled():
->>>>>>> b7949d23
         # other tensor parallel ranks need to be told if val dataloader is None or not
         is_val_dataloader_none = (
             val_dataloaders is None or len(val_dataloaders) == 0
